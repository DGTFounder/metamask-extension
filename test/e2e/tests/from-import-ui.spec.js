--- conflicted
+++ resolved
@@ -33,82 +33,11 @@
       async ({ driver }) => {
         await driver.navigate();
 
-<<<<<<< HEAD
-        if (process.env.ONBOARDING_V2 === '1') {
-          // welcome
-          await driver.clickElement('[data-testid="onboarding-import-wallet"]');
-
-          // metrics
-          await driver.clickElement('[data-testid="metametrics-no-thanks"]');
-
-          // import with recovery phrase
-          await driver.fill('[data-testid="import-srp-text"]', testSeedPhrase);
-          await driver.clickElement('[data-testid="import-srp-confirm"]');
-
-          // create password
-          await driver.fill(
-            '[data-testid="create-password-new"]',
-            'correct horse battery staple',
-          );
-          await driver.fill(
-            '[data-testid="create-password-confirm"]',
-            'correct horse battery staple',
-          );
-          await driver.clickElement('[data-testid="create-password-terms"]');
-          await driver.clickElement('[data-testid="create-password-import"]');
-
-          // complete
-          await driver.clickElement('[data-testid="onboarding-complete-done"]');
-
-          // pin extension
-          await driver.clickElement('[data-testid="pin-extension-next"]');
-          await driver.clickElement('[data-testid="pin-extension-done"]');
-        } else {
-          // clicks the continue button on the welcome screen
-          await driver.findElement('.welcome-page__header');
-          await driver.clickElement({
-            text: enLocaleMessages.getStarted.message,
-            tag: 'button',
-          });
-
-          // clicks the "Import Wallet" option
-          await driver.clickElement({ text: 'Import wallet', tag: 'button' });
-
-          // clicks the "No thanks" option on the metametrics opt-in screen
-          await driver.clickElement('.btn-secondary');
-
-          // Import Secret Recovery Phrase
-          await driver.fill(
-            'input[placeholder="Enter your Secret Recovery Phrase"]',
-            testSeedPhrase,
-          );
-
-          await driver.fill('#password', 'correct horse battery staple');
-          await driver.fill(
-            '#confirm-password',
-            'correct horse battery staple',
-          );
-
-          await driver.clickElement(
-            '[data-testid="create-new-vault__terms-checkbox"]',
-          );
-
-          await driver.clickElement({ text: 'Import', tag: 'button' });
-
-          // clicks through the success screen
-          await driver.findElement({ text: 'Congratulations', tag: 'div' });
-          await driver.clickElement({
-            text: enLocaleMessages.endOfFlowMessage10.message,
-            tag: 'button',
-          });
-        }
-=======
         await completeImportSRPOnboardingFlow(
           driver,
           testSeedPhrase,
           testPassword,
         );
->>>>>>> 3327c5c7
 
         // Show account information
         await driver.clickElement(
