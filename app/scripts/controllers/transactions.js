const EventEmitter = require('events')
const ObservableStore = require('obs-store')
const ethUtil = require('ethereumjs-util')
const Transaction = require('ethereumjs-tx')
const EthQuery = require('ethjs-query')
const TransactionStateManger = require('../lib/tx-state-manager')
const TxGasUtil = require('../lib/tx-gas-utils')
const PendingTransactionTracker = require('../lib/pending-tx-tracker')
const createId = require('../lib/random-id')
const NonceTracker = require('../lib/nonce-tracker')

/*
  Transaction Controller is an aggregate of sub-controllers and trackers
  composing them in a way to be exposed to the metamask controller
    - txStateManager
      responsible for the state of a transaction and
      storing the transaction
    - pendingTxTracker
      watching blocks for transactions to be include
      and emitting confirmed events
    - txGasUtil
      gas calculations and safety buffering
    - nonceTracker
      calculating nonces
*/

module.exports = class TransactionController extends EventEmitter {
  constructor (opts) {
    super()
    this.networkStore = opts.networkStore || new ObservableStore({})
    this.preferencesStore = opts.preferencesStore || new ObservableStore({})
    this.provider = opts.provider
    this.blockTracker = opts.blockTracker
    this.signEthTx = opts.signTransaction
    this.accountTracker = opts.accountTracker

    this.memStore = new ObservableStore({})
    this.query = new EthQuery(this.provider)
    this.txGasUtil = new TxGasUtil(this.provider)

    this.txStateManager = new TransactionStateManger({
      initState: opts.initState,
      txHistoryLimit: opts.txHistoryLimit,
      getNetwork: this.getNetwork.bind(this),
    })

    this.nonceTracker = new NonceTracker({
      provider: this.provider,
      getPendingTransactions: this.txStateManager.getPendingTransactions.bind(this.txStateManager),
      getConfirmedTransactions: (address) => {
        return this.txStateManager.getFilteredTxList({
          from: address,
          status: 'confirmed',
          err: undefined,
        })
      },
    })

    this.pendingTxTracker = new PendingTransactionTracker({
      provider: this.provider,
      nonceTracker: this.nonceTracker,
      retryLimit: 3500, // Retry 3500 blocks, or about 1 day.
      getBalance: (address) => {
        const account = this.accountTracker.getState().accounts[address]
        if (!account) return
        return account.balance
      },
      publishTransaction: (rawTx) => this.query.sendRawTransaction(rawTx),
      getPendingTransactions: this.txStateManager.getPendingTransactions.bind(this.txStateManager),
    })

    this.txStateManager.store.subscribe(() => this.emit('updateBadge'))

    this.pendingTxTracker.on('txWarning', this.txStateManager.updateTx.bind(this.txStateManager))
    this.pendingTxTracker.on('txFailed', this.txStateManager.setTxStatusFailed.bind(this.txStateManager))
    this.pendingTxTracker.on('txConfirmed', this.txStateManager.setTxStatusConfirmed.bind(this.txStateManager))

    this.blockTracker.on('rawBlock', this.pendingTxTracker.checkForTxInBlock.bind(this.pendingTxTracker))
    // this is a little messy but until ethstore has been either
    // removed or redone this is to guard against the race condition
    // where accountTracker hasent been populated by the results yet
    this.blockTracker.once('latest', () => {
      this.blockTracker.on('latest', this.pendingTxTracker.resubmitPendingTxs.bind(this.pendingTxTracker))
    })
    this.blockTracker.on('sync', this.pendingTxTracker.queryPendingTxs.bind(this.pendingTxTracker))
    // memstore is computed from a few different stores
    this._updateMemstore()
    this.txStateManager.store.subscribe(() => this._updateMemstore())
    this.networkStore.subscribe(() => this._updateMemstore())
    this.preferencesStore.subscribe(() => this._updateMemstore())
  }

  getState () {
    return this.memStore.getState()
  }

  getNetwork () {
    return this.networkStore.getState()
  }

  getSelectedAddress () {
    return this.preferencesStore.getState().selectedAddress
  }

  getUnapprovedTxCount () {
    return Object.keys(this.txStateManager.getUnapprovedTxList()).length
  }

  getPendingTxCount (account) {
    return this.txStateManager.getPendingTransactions(account).length
  }

  getChainId () {
    const networkState = this.networkStore.getState()
    const getChainId = parseInt(networkState)
    if (Number.isNaN(getChainId)) {
      return 0
    } else {
      return getChainId
    }
  }

  // Adds a tx to the txlist
  addTx (txMeta) {
    this.txStateManager.addTx(txMeta)
    this.emit(`${txMeta.id}:unapproved`, txMeta)
  }

  async newUnapprovedTransaction (txParams) {
    log.debug(`MetaMaskController newUnapprovedTransaction ${JSON.stringify(txParams)}`)
    const txMeta = await this.addUnapprovedTransaction(txParams)
    this.emit('newUnaprovedTx', txMeta)
    // listen for tx completion (success, fail)
    return new Promise((resolve, reject) => {
      this.txStateManager.once(`${txMeta.id}:finished`, (completedTx) => {
        switch (completedTx.status) {
          case 'submitted':
            return resolve(completedTx.hash)
          case 'rejected':
            return reject(new Error('MetaMask Tx Signature: User denied transaction signature.'))
          default:
            return reject(new Error(`MetaMask Tx Signature: Unknown problem: ${JSON.stringify(completedTx.txParams)}`))
        }
      })
    })
  }

  async addUnapprovedTransaction (txParams) {
    // validate
    await this.txGasUtil.validateTxParams(txParams)
    // construct txMeta
    const txMeta = {
      id: createId(),
      time: (new Date()).getTime(),
      status: 'unapproved',
      metamaskNetworkId: this.getNetwork(),
      txParams: txParams,
    }
    // add default tx params
    await this.addTxDefaults(txMeta)
    // save txMeta
    this.addTx(txMeta)
    return txMeta
  }

  async addTxDefaults (txMeta) {
    const txParams = txMeta.txParams
    // ensure value
    const gasPrice = txParams.gasPrice || await this.query.gasPrice()
    txParams.value = txParams.value || '0x0'
    txParams.gasPrice = ethUtil.addHexPrefix(gasPrice.toString(16))
    // set gasLimit
    return await this.txGasUtil.analyzeGasUsage(txMeta)
  }

  async updateAndApproveTransaction (txMeta) {
    this.txStateManager.updateTx(txMeta)
    await this.approveTransaction(txMeta.id)
  }

  async approveTransaction (txId) {
    let nonceLock
    try {
      // approve
      this.txStateManager.setTxStatusApproved(txId)
      // get next nonce
      const txMeta = this.txStateManager.getTx(txId)
      const fromAddress = txMeta.txParams.from
      // wait for a nonce
      nonceLock = await this.nonceTracker.getNonceLock(fromAddress)
      // add nonce to txParams
      txMeta.txParams.nonce = ethUtil.addHexPrefix(nonceLock.nextNonce.toString(16))
      // add nonce debugging information to txMeta
      txMeta.nonceDetails = nonceLock.nonceDetails
      this.txStateManager.updateTx(txMeta)
      // sign transaction
      const rawTx = await this.signTransaction(txId)
      await this.publishTransaction(txId, rawTx)
      // must set transaction to submitted/failed before releasing lock
      nonceLock.releaseLock()
    } catch (err) {
      this.txStateManager.setTxStatusFailed(txId, err)
      // must set transaction to submitted/failed before releasing lock
      if (nonceLock) nonceLock.releaseLock()
      // continue with error chain
      throw err
    }
  }

  async signTransaction (txId) {
    const txMeta = this.txStateManager.getTx(txId)
    const txParams = txMeta.txParams
    const fromAddress = txParams.from
    // add network/chain id
    txParams.chainId = ethUtil.addHexPrefix(this.getChainId().toString(16))
    const ethTx = new Transaction(txParams)
    await this.signEthTx(ethTx, fromAddress)
    this.txStateManager.setTxStatusSigned(txMeta.id)
    const rawTx = ethUtil.bufferToHex(ethTx.serialize())
    return rawTx
  }

  async publishTransaction (txId, rawTx) {
    const txMeta = this.txStateManager.getTx(txId)
    txMeta.rawTx = rawTx
    this.txStateManager.updateTx(txMeta)
    const txHash = await this.query.sendRawTransaction(rawTx)
    this.setTxHash(txId, txHash)
    this.txStateManager.setTxStatusSubmitted(txId)
  }

  async cancelTransaction (txId) {
    this.txStateManager.setTxStatusRejected(txId)
  }

  // receives a txHash records the tx as signed
  setTxHash (txId, txHash) {
    // Add the tx hash to the persisted meta-tx object
    const txMeta = this.txStateManager.getTx(txId)
    txMeta.hash = txHash
    this.txStateManager.updateTx(txMeta)
  }

<<<<<<< HEAD
//
//           PRIVATE METHODS
//
=======
  // should update the status of the tx to 'rejected'.
  setTxStatusRejected (txId) {
    this._setTxStatus(txId, 'rejected')
  }

  // should update the status of the tx to 'approved'.
  setTxStatusApproved (txId) {
    this._setTxStatus(txId, 'approved')
  }

  // should update the status of the tx to 'signed'.
  setTxStatusSigned (txId) {
    this._setTxStatus(txId, 'signed')
  }

  // should update the status of the tx to 'submitted'.
  setTxStatusSubmitted (txId) {
    this._setTxStatus(txId, 'submitted')
  }

  // should update the status of the tx to 'confirmed'.
  setTxStatusConfirmed (txId) {
    this._setTxStatus(txId, 'confirmed')
  }

  setTxStatusFailed (txId, err) {
    const txMeta = this.getTx(txId)
    txMeta.err = {
      message: err.toString(),
      stack: err.stack,
    }
    this.updateTx(txMeta)
    this._setTxStatus(txId, 'failed')
  }

  // merges txParams obj onto txData.txParams
  // use extend to ensure that all fields are filled
  updateTxParams (txId, txParams) {
    const txMeta = this.getTx(txId)
    txMeta.txParams = extend(txMeta.txParams, txParams)
    this.updateTx(txMeta)
  }

/* _____________________________________
|                                      |
|           PRIVATE METHODS            |
|______________________________________*/


  //  Should find the tx in the tx list and
  //  update it.
  //  should set the status in txData
  //    - `'unapproved'` the user has not responded
  //    - `'rejected'` the user has responded no!
  //    - `'approved'` the user has approved the tx
  //    - `'signed'` the tx is signed
  //    - `'submitted'` the tx is sent to a server
  //    - `'confirmed'` the tx has been included in a block.
  //    - `'failed'` the tx failed for some reason, included on tx data.
  _setTxStatus (txId, status) {
    const txMeta = this.getTx(txId)
    txMeta.status = status
    this.emit(`${txMeta.id}:${status}`, txId)
    this.emit(`${status}`, txId)
    if (status === 'submitted' || status === 'rejected') {
      this.emit(`${txMeta.id}:finished`, txMeta)
    }
    this.updateTx(txMeta)
    this.emit('updateBadge')
  }

  // Saves the new/updated txList.
  // Function is intended only for internal use
  _saveTxList (transactions) {
    this.store.updateState({ transactions })
  }
>>>>>>> 6ca519e9

  _updateMemstore () {
    const unapprovedTxs = this.txStateManager.getUnapprovedTxList()
    const selectedAddressTxList = this.txStateManager.getFilteredTxList({
      from: this.getSelectedAddress(),
      metamaskNetworkId: this.getNetwork(),
    })
    this.memStore.updateState({ unapprovedTxs, selectedAddressTxList })
  }
}<|MERGE_RESOLUTION|>--- conflicted
+++ resolved
@@ -241,88 +241,9 @@
     this.txStateManager.updateTx(txMeta)
   }
 
-<<<<<<< HEAD
 //
 //           PRIVATE METHODS
 //
-=======
-  // should update the status of the tx to 'rejected'.
-  setTxStatusRejected (txId) {
-    this._setTxStatus(txId, 'rejected')
-  }
-
-  // should update the status of the tx to 'approved'.
-  setTxStatusApproved (txId) {
-    this._setTxStatus(txId, 'approved')
-  }
-
-  // should update the status of the tx to 'signed'.
-  setTxStatusSigned (txId) {
-    this._setTxStatus(txId, 'signed')
-  }
-
-  // should update the status of the tx to 'submitted'.
-  setTxStatusSubmitted (txId) {
-    this._setTxStatus(txId, 'submitted')
-  }
-
-  // should update the status of the tx to 'confirmed'.
-  setTxStatusConfirmed (txId) {
-    this._setTxStatus(txId, 'confirmed')
-  }
-
-  setTxStatusFailed (txId, err) {
-    const txMeta = this.getTx(txId)
-    txMeta.err = {
-      message: err.toString(),
-      stack: err.stack,
-    }
-    this.updateTx(txMeta)
-    this._setTxStatus(txId, 'failed')
-  }
-
-  // merges txParams obj onto txData.txParams
-  // use extend to ensure that all fields are filled
-  updateTxParams (txId, txParams) {
-    const txMeta = this.getTx(txId)
-    txMeta.txParams = extend(txMeta.txParams, txParams)
-    this.updateTx(txMeta)
-  }
-
-/* _____________________________________
-|                                      |
-|           PRIVATE METHODS            |
-|______________________________________*/
-
-
-  //  Should find the tx in the tx list and
-  //  update it.
-  //  should set the status in txData
-  //    - `'unapproved'` the user has not responded
-  //    - `'rejected'` the user has responded no!
-  //    - `'approved'` the user has approved the tx
-  //    - `'signed'` the tx is signed
-  //    - `'submitted'` the tx is sent to a server
-  //    - `'confirmed'` the tx has been included in a block.
-  //    - `'failed'` the tx failed for some reason, included on tx data.
-  _setTxStatus (txId, status) {
-    const txMeta = this.getTx(txId)
-    txMeta.status = status
-    this.emit(`${txMeta.id}:${status}`, txId)
-    this.emit(`${status}`, txId)
-    if (status === 'submitted' || status === 'rejected') {
-      this.emit(`${txMeta.id}:finished`, txMeta)
-    }
-    this.updateTx(txMeta)
-    this.emit('updateBadge')
-  }
-
-  // Saves the new/updated txList.
-  // Function is intended only for internal use
-  _saveTxList (transactions) {
-    this.store.updateState({ transactions })
-  }
->>>>>>> 6ca519e9
 
   _updateMemstore () {
     const unapprovedTxs = this.txStateManager.getUnapprovedTxList()
