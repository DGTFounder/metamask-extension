--- conflicted
+++ resolved
@@ -611,10 +611,6 @@
 
   describe('_buildUserTraitsObject', function () {
     it('should return full user traits object on first call', function () {
-<<<<<<< HEAD
-      const metaMetricsController = getMetaMetricsController();
-      const traits = metaMetricsController._buildUserTraitsObject({
-=======
       const MOCK_ALL_TOKENS = {
         '0x1': {
           '0x1235ce91d74254f29d4609f25932fe6d97bf4842': [
@@ -676,32 +672,19 @@
           },
         },
         allTokens: MOCK_ALL_TOKENS,
->>>>>>> 273c1ded
         frequentRpcListDetail: [
           { chainId: MAINNET_CHAIN_ID },
           { chainId: ROPSTEN_CHAIN_ID },
         ],
-<<<<<<< HEAD
-        ledgerTransportType: 'web-hid',
-        identities: [{}, {}],
-        threeBoxSyncingAllowed: false,
-=======
         identities: [{}, {}],
         ledgerTransportType: 'web-hid',
         openSeaEnabled: true,
         threeBoxSyncingAllowed: false,
         useCollectibleDetection: false,
->>>>>>> 273c1ded
         theme: 'default',
       });
 
       assert.deepEqual(traits, {
-<<<<<<< HEAD
-        [TRAITS.THREE_BOX_ENABLED]: false,
-        [TRAITS.LEDGER_CONNECTION_TYPE]: 'web-hid',
-        [TRAITS.NUMBER_OF_ACCOUNTS]: 2,
-        [TRAITS.NETWORKS_ADDED]: [MAINNET_CHAIN_ID, ROPSTEN_CHAIN_ID],
-=======
         [TRAITS.ADDRESS_BOOK_ENTRIES]: 3,
         [TRAITS.LEDGER_CONNECTION_TYPE]: 'web-hid',
         [TRAITS.NETWORKS_ADDED]: [MAINNET_CHAIN_ID, ROPSTEN_CHAIN_ID],
@@ -710,7 +693,6 @@
         [TRAITS.NUMBER_OF_NFT_COLLECTIONS]: 3,
         [TRAITS.NUMBER_OF_TOKENS]: 5,
         [TRAITS.OPENSEA_API_ENABLED]: true,
->>>>>>> 273c1ded
         [TRAITS.THREE_BOX_ENABLED]: false,
         [TRAITS.THEME]: 'default',
       });
@@ -719,34 +701,24 @@
     it('should return only changed traits object on subsequent calls', function () {
       const metaMetricsController = getMetaMetricsController();
       metaMetricsController._buildUserTraitsObject({
-<<<<<<< HEAD
-=======
         addressBook: {
           [MAINNET_CHAIN_ID]: [{ address: '0x' }],
           [ROPSTEN_CHAIN_ID]: [{ address: '0x' }, { address: '0x0' }],
         },
         allTokens: {},
->>>>>>> 273c1ded
         frequentRpcListDetail: [
           { chainId: MAINNET_CHAIN_ID },
           { chainId: ROPSTEN_CHAIN_ID },
         ],
         ledgerTransportType: 'web-hid',
-<<<<<<< HEAD
-        identities: [{}, {}],
-        threeBoxSyncingAllowed: false,
-=======
         openSeaEnabled: true,
         identities: [{}, {}],
         threeBoxSyncingAllowed: false,
         useCollectibleDetection: false,
->>>>>>> 273c1ded
         theme: 'default',
       });
 
       const updatedTraits = metaMetricsController._buildUserTraitsObject({
-<<<<<<< HEAD
-=======
         addressBook: {
           [MAINNET_CHAIN_ID]: [{ address: '0x' }, { address: '0x1' }],
           [ROPSTEN_CHAIN_ID]: [{ address: '0x' }, { address: '0x0' }],
@@ -754,87 +726,61 @@
         allTokens: {
           '0x1': { '0xabcde': [{ '0x12345': { address: '0xtestAddress' } }] },
         },
->>>>>>> 273c1ded
         frequentRpcListDetail: [
           { chainId: MAINNET_CHAIN_ID },
           { chainId: ROPSTEN_CHAIN_ID },
         ],
         ledgerTransportType: 'web-hid',
-<<<<<<< HEAD
-        identities: [{}, {}, {}],
-        threeBoxSyncingAllowed: false,
-=======
         openSeaEnabled: false,
         identities: [{}, {}, {}],
         threeBoxSyncingAllowed: false,
         useCollectibleDetection: false,
->>>>>>> 273c1ded
         theme: 'default',
       });
 
       assert.deepEqual(updatedTraits, {
-<<<<<<< HEAD
-        [TRAITS.NUMBER_OF_ACCOUNTS]: 3,
-=======
         [TRAITS.ADDRESS_BOOK_ENTRIES]: 4,
         [TRAITS.NUMBER_OF_ACCOUNTS]: 3,
         [TRAITS.NUMBER_OF_TOKENS]: 1,
         [TRAITS.OPENSEA_API_ENABLED]: false,
->>>>>>> 273c1ded
       });
     });
 
     it('should return null if no traits changed', function () {
       const metaMetricsController = getMetaMetricsController();
       metaMetricsController._buildUserTraitsObject({
-<<<<<<< HEAD
-=======
         addressBook: {
           [MAINNET_CHAIN_ID]: [{ address: '0x' }],
           [ROPSTEN_CHAIN_ID]: [{ address: '0x' }, { address: '0x0' }],
         },
         allTokens: {},
->>>>>>> 273c1ded
         frequentRpcListDetail: [
           { chainId: MAINNET_CHAIN_ID },
           { chainId: ROPSTEN_CHAIN_ID },
         ],
         ledgerTransportType: 'web-hid',
-<<<<<<< HEAD
-        identities: [{}, {}],
-        threeBoxSyncingAllowed: false,
-=======
         openSeaEnabled: true,
         identities: [{}, {}],
         threeBoxSyncingAllowed: false,
         useCollectibleDetection: true,
->>>>>>> 273c1ded
         theme: 'default',
       });
 
       const updatedTraits = metaMetricsController._buildUserTraitsObject({
-<<<<<<< HEAD
-=======
         addressBook: {
           [MAINNET_CHAIN_ID]: [{ address: '0x' }],
           [ROPSTEN_CHAIN_ID]: [{ address: '0x' }, { address: '0x0' }],
         },
         allTokens: {},
->>>>>>> 273c1ded
         frequentRpcListDetail: [
           { chainId: MAINNET_CHAIN_ID },
           { chainId: ROPSTEN_CHAIN_ID },
         ],
         ledgerTransportType: 'web-hid',
-<<<<<<< HEAD
-        identities: [{}, {}],
-        threeBoxSyncingAllowed: false,
-=======
         openSeaEnabled: true,
         identities: [{}, {}],
         threeBoxSyncingAllowed: false,
         useCollectibleDetection: true,
->>>>>>> 273c1ded
         theme: 'default',
       });
 
