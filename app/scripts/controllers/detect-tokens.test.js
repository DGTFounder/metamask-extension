--- conflicted
+++ resolved
@@ -31,12 +31,9 @@
       '0xbc86727e770de68b1060c91f6bb6945c73e10388',
     ]);
     sandbox
-<<<<<<< HEAD
-=======
       .stub(network, 'getLatestBlock')
       .callsFake(() => Promise.resolve({}));
     sandbox
->>>>>>> c3e6514c
       .stub(preferences, '_detectIsERC721')
       .returns(Promise.resolve(false));
   });
