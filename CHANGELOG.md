# Changelog

## Current Master
- Fix flashing to Log in screen after logging in or restoring from seed phrase.
<<<<<<< HEAD
- Add internationalization for Japanese, Spanish, Chinese, and Korean
=======
- Increase tap areas for menu buttons on mobile
- Change all fonts in new-ui onboarding to Roboto, size 400
- Add a welcome screen to new-ui onboarding flow
- Make new-ui create password screen responsive
- Hide network dropdown before account is initialized
>>>>>>> 3cbf66a6

## 4.2.0 Tue Mar 06 2018

- Replace "Loose" wording to "Imported".
- Replace "Unlock" wording with "Log In".
- Add Imported Account disclaimer.
- Allow adding custom tokens to classic ui when balance is 0
- Allow editing of symbol and decimal info when adding custom token in new-ui
- NewUI shapeshift form can select all coins (not just BTC)
- Add most of Microsoft Edge support.

## 4.1.3 2018-2-28

- Ensure MetaMask's inpage provider is named MetamaskInpageProvider to keep some sites from breaking.
- Add retry transaction button back into classic ui.
- Add network dropdown styles to support long custom RPC urls

## 4.1.2 2018-2-28

- Actually includes all the fixes mentioned in 4.1.1 (sorry)

## 4.1.1 2018-2-28

- Fix "Add Token" screen referencing missing token logo urls
- Prevent user from switching network during signature request
- Fix misleading language "Contract Published" -> "Contract Deployment"
- Fix cancel button on "Buy Eth" screen
- Improve new-ui onboarding flow style

## 4.1.0 2018-2-27

- Report failed txs to Sentry with more specific message
- Fix internal feature flags being sometimes undefined
- Standardized license to MIT

## 4.0.0 2018-2-22

- Introduce new MetaMask user interface.

## 3.14.2 2018-2-15

- Fix bug where log subscriptions would break when switching network.
- Fix bug where storage values were cached across blocks.
- Add MetaMask light client [testing container](https://github.com/MetaMask/mesh-testing)

## 3.14.1 2018-2-1

- Further fix scrolling for Firefox.

## 3.14.0 2018-2-1

- Removed unneeded data from storage
- Add a "reset account" feature to Settings
- Add warning for importing some kinds of files.
- Scrollable Setting view for Firefox.

## 3.13.8 2018-1-29

- Fix provider for Kovan network.
- Bump limit for EventEmitter listeners before warning.
- Display Error when empty string is entered as a token address.

## 3.13.7 2018-1-22

- Add ability to bypass gas estimation loading indicator.
- Forward failed transactions to Sentry error reporting service
- Re-add changes from 3.13.5

## 3.13.6 2017-1-18

- Roll back changes to 3.13.4 to fix some issues with the new Infura REST provider.

## 3.13.5 2018-1-16

- Estimating gas limit for simple ether sends now faster & cheaper, by avoiding VM usage on recipients with no code.
- Add an extra px to address for Firefox clipping.
- Fix Firefox scrollbar.
- Open metamask popup for transaction confirmation before gas estimation finishes and add a loading screen over transaction confirmation.
- Fix bug that prevented eth_signTypedData from signing bytes.
- Further improve gas price estimation.

## 3.13.4 2018-1-9

- Remove recipient field if application initializes a tx with an empty string, or 0x, and tx data. Throw an error with the same condition, but without tx data.
- Improve gas price suggestion to be closer to the lowest that will be accepted.
- Throw an error if a application tries to submit a tx whose value is a decimal, and inform that it should be in wei.
- Fix bug that prevented updating custom token details.
- No longer mark long-pending transactions as failed, since we now have button to retry with higher gas.
- Fix rounding error when specifying an ether amount that has too much precision.
- Fix bug where incorrectly inputting seed phrase would prevent any future attempts from succeeding.

## 3.13.3 2017-12-14

- Show tokens that are held that have no balance.
- Reduce load on Infura by using a new block polling endpoint.

## 3.13.2 2017-12-9

- Reduce new block polling interval to 8000 ms, to ease server load.

## 3.13.1 2017-12-7

- Allow Dapps to specify a transaction nonce, allowing dapps to propose resubmit and force-cancel transactions.

## 3.13.0 2017-12-7

- Allow resubmitting transactions that are taking long to complete.

## 3.12.1 2017-11-29

- Fix bug where a user could be shown two different seed phrases.
- Detect when multiple web3 extensions are active, and provide useful error.
- Adds notice about seed phrase backup.

## 3.12.0 2017-10-25

- Add support for alternative ENS TLDs (Ethereum Name Service Top-Level Domains).
- Lower minimum gas price to 0.1 GWEI.
- Remove web3 injection message from production (thanks to @ChainsawBaby)
- Add additional debugging info to our state logs, specifically OS version and browser version.

## 3.11.2 2017-10-21

- Fix bug where reject button would sometimes not work.
- Fixed bug where sometimes MetaMask's connection to a page would be unreliable.

## 3.11.1 2017-10-20

- Fix bug where log filters were not populated correctly
- Fix bug where web3 API was sometimes injected after the page loaded.
- Fix bug where first account was sometimes not selected correctly after creating or restoring a vault.
- Fix bug where imported accounts could not use new eth_signTypedData method.

## 3.11.0 2017-10-11

- Add support for new eth_signTypedData method per EIP 712.
- Fix bug where some transactions would be shown as pending forever, even after successfully mined.
- Fix bug where a transaction might be shown as pending forever if another tx with the same nonce was mined.
- Fix link to support article on token addresses.

## 3.10.9 2017-10-5

- Only rebrodcast transactions for a day not a days worth of blocks
- Remove Slack link from info page, since it is a big phishing target.
- Stop computing balance based on pending transactions, to avoid edge case where users are unable to send transactions.

## 3.10.8 2017-9-28

- Fixed usage of new currency fetching API.

## 3.10.7 2017-9-28

- Fixed bug where sometimes the current account was not correctly set and exposed to web apps.
- Added AUD, HKD, SGD, IDR, PHP to currency conversion list

## 3.10.6 2017-9-27

- Fix bug where newly created accounts were not selected.
- Fix bug where selected account was not persisted between lockings.

## 3.10.5 2017-9-27

- Fix block gas limit estimation.

## 3.10.4 2017-9-27

- Fix bug that could mis-render token balances when very small. (Not actually included in 3.9.9)
- Fix memory leak warning.
- Fix bug where new event filters would not include historical events.

## 3.10.3 2017-9-21

- Fix bug where metamask-dapp connections are lost on rpc error
- Fix bug that would sometimes display transactions as failed that could be successfully mined.

## 3.10.2 2017-9-18

rollback to 3.10.0 due to bug

## 3.10.1 2017-9-18

- Add ability to export private keys as a file.
- Add ability to export seed words as a file.
- Changed state logs to a file download than a clipboard copy.
- Add specific error for failed recipient address checksum.
- Fixed a long standing memory leak associated with filters installed by dapps
- Fix link to support center.
- Fixed tooltip icon locations to avoid overflow.
- Warn users when a dapp proposes a high gas limit (90% of blockGasLimit or higher
- Sort currencies by currency name (thanks to strelok1: https://github.com/strelok1).

## 3.10.0 2017-9-11

- Readded loose keyring label back into the account list.
- Remove cryptonator from chrome permissions.
- Add info on token contract addresses.
- Add validation preventing users from inputting their own addresses as token tracking addresses.
- Added button to reject all transactions (thanks to davidp94! https://github.com/davidp94)


## 3.9.13 2017-9-8

- Changed the way we initialize the inpage provider to fix a bug affecting some developers.

## 3.9.12 2017-9-6

- Fix bug that prevented Web3 1.0 compatibility
- Make eth_sign deprecation warning less noisy
- Add useful link to eth_sign deprecation warning.
- Fix bug with network version serialization over synchronous RPC
- Add MetaMask version to state logs.
- Add the total amount of tokens when multiple tokens are added under the token list
- Use HTTPS links for Etherscan.
- Update Support center link to new one with HTTPS.
- Make web3 deprecation notice more useful by linking to a descriptive article.

## 3.9.11 2017-8-24

- Fix nonce calculation bug that would sometimes generate very wrong nonces.
- Give up resubmitting a transaction after 3500 blocks.

## 3.9.10 2017-8-23

- Improve nonce calculation, to prevent bug where people are unable to send transactions reliably.
- Remove link to eth-tx-viz from identicons in tx history.

## 3.9.9 2017-8-18

- Fix bug where some transaction submission errors would show an empty screen.
- Fix bug that could mis-render token balances when very small.
- Fix formatting of eth_sign "Sign Message" view.
- Add deprecation warning to eth_sign "Sign Message" view.

## 3.9.8 2017-8-16

- Reenable token list.
- Remove default tokens.

## 3.9.7 2017-8-15

- hotfix - disable token list
- Added a deprecation warning for web3 https://github.com/ethereum/mist/releases/tag/v0.9.0

## 3.9.6 2017-8-09

- Replace account screen with an account drop-down menu.
- Replace account buttons with a new account-specific drop-down menu.

## 3.9.5 2017-8-04

- Improved phishing detection configuration update rate

## 3.9.4 2017-8-03

- Fixed bug that prevented transactions from being rejected.

## 3.9.3 2017-8-03

- Add support for EGO ujo token
- Continuously update blacklist for known phishing sites in background.
- Automatically detect suspicious URLs too similar to common phishing targets, and blacklist them.

## 3.9.2 2017-7-26

- Fix bugs that could sometimes result in failed transactions after switching networks.
- Include stack traces in txMeta's to better understand the life cycle of transactions
- Enhance blacklister functionality to include levenshtein logic. (credit to @sogoiii and @409H for their help!)

## 3.9.1 2017-7-19

- No longer automatically request 1 ropsten ether for the first account in a new vault.
- Now redirects from known malicious sites faster.
- Added a link to our new support page to the help screen.
- Fixed bug where a new transaction would be shown over the current transaction, creating a possible timing attack against user confirmation.
- Fixed bug in nonce tracker where an incorrect nonce would be calculated.
- Lowered minimum gas price to 1 Gwei.

## 3.9.0 2017-7-12

- Now detects and blocks known phishing sites.

## 3.8.6 2017-7-11

- Make transaction resubmission more resilient.
- No longer validate nonce client-side in retry loop.
- Fix bug where insufficient balance error was sometimes shown on successful transactions.

## 3.8.5 2017-7-7

- Fix transaction resubmit logic to fail slightly less eagerly.

## 3.8.4 2017-7-7

- Improve transaction resubmit logic to fail more eagerly when a user would expect it to.

## 3.8.3 2017-7-6

- Re-enable default token list.
- Add origin header to dapp-bound requests to allow providers to throttle sites.
- Fix bug that could sometimes resubmit a transaction that had been stalled due to low balance after balance was restored.

## 3.8.2 2017-7-3

- No longer show network loading indication on config screen, to allow selecting custom RPCs.
- Visually indicate that network spinner is a menu.
- Indicate what network is being searched for when disconnected.

## 3.8.1 2017-6-30

- Temporarily disabled loading popular tokens by default to improve performance.
- Remove SEND token button until a better token sending form can be built, due to some precision issues.
- Fix precision bug in token balances.
- Cache token symbol and precisions to reduce network load.
- Transpile some newer JavaScript, restores compatibility with some older browsers.

## 3.8.0 2017-6-28

- No longer stop rebroadcasting transactions
- Add list of popular tokens held to the account detail view.
- Add ability to add Tokens to token list.
- Add a warning to JSON file import.
- Add "send" link to token list, which goes to TokenFactory.
- Fix bug where slowly mined txs would sometimes be incorrectly marked as failed.
- Fix bug where badge count did not reflect personal_sign pending messages.
- Seed word confirmation wording is now scarier.
- Fix error for invalid seed words.
- Prevent users from submitting two duplicate transactions by disabling submit.
- Allow Dapps to specify gas price as hex string.
- Add button for copying state logs to clipboard.

## 3.7.8 2017-6-12

- Add an `ethereum:` prefix to the QR code address
- The default network on installation is now MainNet
- Fix currency API URL from cryptonator.
- Update gasLimit params with every new block seen.
- Fix ENS resolver symbol UI.

## 3.7.7 2017-6-8

- Fix bug where metamask would show old data after computer being asleep or disconnected from the internet.

## 3.7.6 2017-6-5

- Fix bug that prevented publishing contracts.

## 3.7.5 2017-6-5

- Prevent users from sending to the `0x0` address.
- Provide useful errors when entering bad characters in ENS name.
- Add ability to copy addresses from transaction confirmation view.

## 3.7.4 2017-6-2

- Fix bug with inflight cache that caused some block lookups to return bad values (affected OasisDex).
- Fixed bug with gas limit calculation that would sometimes create unsubmittable gas limits.

## 3.7.3 2017-6-1

- Rebuilt to fix cache clearing bug.

## 3.7.2 2017-5-31

- Now when switching networks sites that use web3 will reload
- Now when switching networks the extension does not restart
- Cleanup decimal bugs in our gas inputs.
- Fix bug where submit button was enabled for invalid gas inputs.
- Now enforce 95% of block's gasLimit to protect users.
- Removing provider-engine from the inpage provider. This fixes some error handling inconsistencies introduced in 3.7.0.
- Added "inflight cache", which prevents identical requests from clogging up the network, dramatically improving ENS performance.
- Fixed bug where filter subscriptions would sometimes fail to unsubscribe.
- Some contracts will now display logos instead of jazzicons.
- Some contracts will now have names displayed in the confirmation view.

## 3.7.0 2017-5-23

- Add Transaction Number (nonce) to transaction list.
- Label the pending tx icon with a tooltip.
- Fix bug where website filters would pile up and not deallocate when leaving a site.
- Continually resubmit pending txs for a period of time to ensure successful broadcast.
- ENS names will no longer resolve to their owner if no resolver is set. Resolvers must be explicitly set and configured.

## 3.6.5 2017-5-17

- Fix bug where edited gas parameters would not take effect.
- Trim currency list.
- Enable decimals in our gas prices.
- Fix reset button.
- Fix event filter bug introduced by newer versions of Geth.
- Fix bug where decimals in gas inputs could result in strange values.

## 3.6.4 2017-5-8

- Fix main-net ENS resolution.

## 3.6.3 2017-5-8

- Fix bug that could stop newer versions of Geth from working with MetaMask.

## 3.6.2 2017-5-8

- Input gas price in Gwei.
- Enforce Safe Gas Minimum recommended by EthGasStation.
- Fix bug where block-tracker could stop polling for new blocks.
- Reduce UI size by removing internal web3.
- Fix bug where gas parameters would not properly update on adjustment.

## 3.6.1 2017-4-30

- Made fox less nosy.
- Fix bug where error was reported in debugger console when Chrome opened a new window.

## 3.6.0 2017-4-26

- Add Rinkeby Test Network to our network list.

## 3.5.4 2017-4-25

- Fix occasional nonce tracking issue.
- Fix bug where some events would not be emitted by web3.
- Fix bug where an error would be thrown when composing signatures for networks with large ID values.

## 3.5.3 2017-4-24

- Popup new transactions in Firefox.
- Fix transition issue from account detail screen.
- Revise buy screen for more modularity.
- Fixed some other small bugs.

## 3.5.2 2017-3-28

- Fix bug where gas estimate totals were sometimes wrong.
- Add link to Kovan Test Faucet instructions on buy view.
- Inject web3 into loaded iFrames.

## 3.5.1 2017-3-27

- Fix edge case where users were unable to enable the notice button if notices were short enough to not require a scrollbar.

## 3.5.0 2017-3-27

- Add better error messages for when a transaction fails on approval
- Allow sending to ENS names in send form on Ropsten.
- Added an address book functionality that remembers the last 15 unique addresses sent to.
- Can now change network to custom RPC URL from lock screen.
- Removed support for old, lightwallet based vault. Users who have not opened app in over a month will need to recover with their seed phrase. This will allow Firefox support sooner.
- Fixed bug where spinner wouldn't disappear on incorrect password submission on seed word reveal.
- Polish the private key UI.
- Enforce minimum values for gas price and gas limit.
- Fix bug where total gas was sometimes not live-updated.
- Fix bug where editing gas value could have some abrupt behaviors (#1233)
- Add Kovan as an option on our network list.
- Fixed bug where transactions on other networks would disappear when submitting a transaction on another network.

## 3.4.0 2017-3-8

- Add two most recently used custom RPCs to network dropdown menu.
- Add personal_sign method support.
- Add personal_ecRecover method support.
- Add ability to customize gas and gasPrice on the transaction approval screen.
- Increase default gas buffer to 1.5x estimated gas value.

## 3.3.0 2017-2-20

- net_version has been made synchronous.
- Test suite for migrations expanded.
- Network now changeable from lock screen.
- Improve test coverage of eth.sign behavior, including a code example of verifying a signature.

## 3.2.2 2017-2-8

- Revert eth.sign behavior to the previous one with a big warning.  We will be gradually implementing the new behavior over the coming time. https://github.com/ethereum/wiki/wiki/JSON-RPC#eth_sign

- Improve test coverage of eth.sign behavior, including a code example of verifying a signature.

## 3.2.2 2017-2-8

- Revert eth.sign behavior to the previous one with a big warning.  We will be gradually implementing the new behavior over the coming time. https://github.com/ethereum/wiki/wiki/JSON-RPC#eth_sign

## 3.2.1 2017-2-8

- Revert back to old style message signing.
- Fixed some build errors that were causing a variety of bugs.

## 3.2.0 2017-2-8

- Add ability to import accounts in JSON file format (used by Mist, Geth, MyEtherWallet, and more!)
- Fix unapproved messages not being included in extension badge.
- Fix rendering bug where the Confirm transaction view would let you approve transactions when the account has insufficient balance.

## 3.1.2 2017-1-24

- Fix "New Account" default keychain

## 3.1.1 2017-1-20

- Fix HD wallet seed export

## 3.1.0 2017-1-18

- Add ability to import accounts by private key.
- Fixed bug that returned the wrong transaction hashes on private networks that had not implemented EIP 155 replay protection (like TestRPC).

## 3.0.1 2017-1-17

- Fixed bug that prevented eth.sign from working.
- Fix the displaying of transactions that have been submitted to the network in Transaction History

## 3.0.0 2017-1-16

- Fix seed word account generation (https://medium.com/metamask/metamask-3-migration-guide-914b79533cdd#.t4i1qmmsz).
- Fix Bug where you see an empty transaction flash by on the confirm transaction view.
- Create visible difference in transaction history between an approved but not yet included in a block transaction and a transaction who has been confirmed.
- Fix memory leak in RPC Cache
- Override RPC commands eth_syncing and web3_clientVersion
- Remove certain non-essential permissions from certain builds.
- Add a check for when a tx is included in a block.
- Fix bug where browser-solidity would sometimes warn of a contract creation error when there was none.
- Minor modifications to network display.
- Network now displays properly for pending transactions.
- Implement replay attack protections allowed by EIP 155.
- Fix bug where sometimes loading account data would fail by querying a future block.

## 2.14.1 2016-12-20

- Update Coinbase info. and increase the buy amount to $15
- Fixed ropsten transaction links
- Temporarily disable extension reload detection causing infinite reload bug.
- Implemented basic checking for valid RPC URIs.

## 2.14.0 2016-12-16

- Removed Morden testnet provider from provider menu.
- Add support for notices.
- Fix broken reload detection.
- Fix transaction forever cached-as-pending bug.

## 2.13.11 2016-11-23

- Add support for synchronous RPC method "eth_uninstallFilter".
- Forgotten password prompts now send users directly to seed word restoration.

## 2.13.10 2016-11-22

- Improve gas calculation logic.
- Default to Dapp-specified gas limits for transactions.
- Ropsten networks now properly point to the faucet when attempting to buy ether.
- Ropsten transactions now link to etherscan correctly.

## 2.13.9 2016-11-21

- Add support for the new, default Ropsten Test Network.
- Fix bug that would cause MetaMask to occasionally lose its StreamProvider connection and drop requests.
- Fix bug that would cause the Custom RPC menu item to not appear when Localhost 8545 was selected.
- Point ropsten faucet button to actual faucet.
- Phase out ethereumjs-util from our encryptor module.

## 2.13.8 2016-11-16

- Show a warning when a transaction fails during simulation.
- Fix bug where 20% of gas estimate was not being added properly.
- Render error messages in confirmation screen more gracefully.

## 2.13.7 2016-11-8

- Fix bug where gas estimate would sometimes be very high.
- Increased our gas estimate from 100k gas to 20% of estimate.
- Fix GitHub link on info page to point at current repository.

## 2.13.6 2016-10-26

- Add a check for improper Transaction data.
- Inject up to date version of web3.js
- Now nicknaming new accounts "Account #" instead of "Wallet #" for clarity.
- Fix bug where custom provider selection could show duplicate items.
- Fix bug where connecting to a local morden node would make two providers appear selected.
- Fix bug that was sometimes preventing transactions from being sent.

## 2.13.5 2016-10-18

- Increase default max gas to `100000` over the RPC's `estimateGas` response.
- Fix bug where slow-loading dapps would sometimes trigger infinite reload loops.

## 2.13.4 2016-10-17

- Add custom transaction fee field to send form.
- Fix bug where web3 was being injected into XML files.
- Fix bug where changing network would not reload current Dapps.

## 2.13.3 2016-10-4

- Fix bug where log queries were filtered out.
- Decreased vault confirmation button font size to help some Linux users who could not see it.
- Made popup a little taller because it would sometimes cut off buttons.
- Fix bug where long account lists would get scrunched instead of scrolling.
- Add legal information to relevant pages.
- Rename UI elements to be more consistent with one another.
- Updated Terms of Service and Usage.
- Prompt users to re-agree to the Terms of Service when they are updated.

## 2.13.2 2016-10-4

- Fix bug where chosen FIAT exchange rate does no persist when switching networks
- Fix additional parameters that made MetaMask sometimes receive errors from Parity.
- Fix bug where invalid transactions would still open the MetaMask popup.
- Removed hex prefix from private key export, to increase compatibility with Geth, MyEtherWallet, and Jaxx.

## 2.13.1 2016-09-23

- Fix a bug with estimating gas on Parity
- Show loading indication when selecting ShapeShift as purchasing method.

## 2.13.0 2016-09-18

- Add Parity compatibility, fixing Geth dependency issues.
- Add a link to the transaction in history that goes to https://metamask.github.io/eth-tx-viz
too help visualize transactions and to where they are going.
- Show "Buy Ether" button and warning on tx confirmation when sender balance is insufficient

## 2.12.1 2016-09-14

- Fixed bug where if you send a transaction from within MetaMask extension the
popup notification opens up.
- Fixed bug where some tx errors would block subsequent txs until the plugin was refreshed.

## 2.12.0 2016-09-14

- Add a QR button to the Account detail screen
- Fixed bug where opening MetaMask could close a non-metamask popup.
- Fixed memory leak that caused occasional crashes.

## 2.11.1 2016-09-12

- Fix bug that prevented caches from being cleared in Opera.

## 2.11.0 2016-09-12

- Fix bug where pending transactions from Test net (or other networks) show up In Main net.
- Add fiat conversion values to more views.
- On fresh install, open a new tab with the MetaMask Introduction video. Does not open on update.
- Block negative values from transactions.
- Fixed a memory leak.
- MetaMask logo now renders as super lightweight SVG, improving compatibility and performance.
- Now showing loading indication during vault unlocking, to clarify behavior for users who are experiencing slow unlocks.
- Now only initially creates one wallet when restoring a vault, to reduce some users' confusion.

## 2.10.2 2016-09-02

- Fix bug where notification popup would not display.

## 2.10.1 2016-09-02

- Fix bug where provider menu did not allow switching to custom network from a custom network.
- Sending a transaction from within MetaMask no longer triggers a popup.
- The ability to build without livereload features (such as for production) can be enabled with the gulp --disableLiveReload flag.
- Fix Ethereum JSON RPC Filters bug.

## 2.10.0 2016-08-29

- Changed transaction approval from notifications system to popup system.
- Add a back button to locked screen to allow restoring vault from seed words when password is forgotten.
- Forms now retain their values even when closing the popup and reopening it.
- Fixed a spelling error in provider menu.

## 2.9.2 2016-08-24

- Fixed shortcut bug from preventing installation.

## 2.9.1 2016-08-24

- Added static image as fallback for when WebGL isn't supported.
- Transaction history now has a hard limit.
- Added info link on account screen that visits Etherscan.
- Fixed bug where a message signing request would be lost if the vault was locked.
- Added shortcut to open MetaMask (Ctrl+Alt+M or Cmd+Opt/Alt+M)
- Prevent API calls in tests.
- Fixed bug where sign message confirmation would sometimes render blank.

## 2.9.0 2016-08-22

- Added ShapeShift to the transaction history
- Added affiliate key to Shapeshift requests
- Added feature to reflect current conversion rates of current vault balance.
- Modify balance display logic.

## 2.8.0 2016-08-15

- Integrate ShapeShift
- Add a form for Coinbase to specify amount to buy
- Fix various typos.
- Make dapp-metamask connection more reliable
- Remove Ethereum Classic from provider menu.

## 2.7.3 2016-07-29

- Fix bug where changing an account would not update in a live Dapp.

## 2.7.2 2016-07-29

- Add Ethereum Classic to provider menu
- Fix bug where host store would fail to receive updates.

## 2.7.1 2016-07-27

- Fix bug where web3 would sometimes not be injected in time for the application.
- Fixed bug where sometimes when opening the plugin, it would not fully open until closing and re-opening.
- Got most functionality working within Firefox (still working on review process before it can be available).
- Fixed menu dropdown bug introduced in Chrome 52.

## 2.7.0 2016-07-21

- Added a Warning screen about storing ETH
- Add buy Button!
- MetaMask now throws descriptive errors when apps try to use synchronous web3 methods.
- Removed firefox-specific line in manifest.

## 2.6.2 2016-07-20

- Fixed bug that would prevent the plugin from reopening on the first try after receiving a new transaction while locked.
- Fixed bug that would render 0 ETH as a non-exact amount.

## 2.6.1 2016-07-13

- Fix tool tips on Eth balance to show the 6 decimals
- Fix rendering of recipient SVG in tx approval notification.
- New vaults now generate only one wallet instead of three.
- Bumped version of web3 provider engine.
- Fixed bug where some lowercase or uppercase addresses were not being recognized as valid.
- Fixed bug where gas cost was misestimated on the tx confirmation view.

## 2.6.0 2016-07-11

- Fix formatting of ETH balance
- Fix formatting of account details.
- Use web3 minified dist for faster inject times
- Fix issue where dropdowns were not in front of icons.
- Update transaction approval styles.
- Align failed and successful transaction history text.
- Fix issue where large domain names and large transaction values would misalign the transaction history.
- Abbreviate ether balances on transaction details to maintain formatting.
- General code cleanup.

## 2.5.0 2016-06-29

- Implement new account design.
- Added a network indicator mark in dropdown menu
- Added network name next to network indicator
- Add copy transaction hash button to completed transaction list items.
- Unify wording for transaction approve/reject options on notifications and the extension.
- Fix bug where confirmation view would be shown twice.

## 2.4.5 2016-06-29

- Fixed bug where MetaMask interfered with PDF loading.
- Moved switch account icon into menu bar.
- Changed status shapes to be a yellow warning sign for failure and ellipsis for pending transactions.
- Now enforce 20 character limit on wallet names.
- Wallet titles are now properly truncated in transaction confirmation.
- Fix formatting on terms & conditions page.
- Now enforce 30 character limit on wallet names.
- Fix out-of-place positioning of pending transaction badges on wallet list.
- Change network status icons to reflect current design.

## 2.4.4 2016-06-23

- Update web3-stream-provider for batch payload bug fix

## 2.4.3 2016-06-23

- Remove redundant network option buttons from settings page
- Switch out font family Transat for Montserrat

## 2.4.2 2016-06-22

- Change out export icon for key.
- Unify copy to clipboard icon
- Fixed eth.sign behavior.
- Fix behavior of batched outbound transactions.

## 2.4.0 2016-06-20

- Clean up UI.
- Remove nonfunctional QR code button.
- Make network loading indicator clickable to select accessible network.
- Show more characters of addresses when space permits.
- Fixed bug when signing messages under 64 hex characters long.
- Add disclaimer view with placeholder text for first time users.

## 2.3.1 2016-06-09

- Style up the info page
- Cache identicon images to optimize for long lists of transactions.
- Fix out of gas errors

## 2.3.0 2016-06-06

- Show network status in title bar
- Added seed word recovery to config screen.
- Clicking network status indicator now reveals a provider menu.

## 2.2.0 2016-06-02

- Redesigned init, vault create, vault restore and seed confirmation screens.
- Added pending transactions to transaction list on account screen.
- Clicking a pending transaction takes you back to the transaction approval screen.
- Update provider-engine to fix intermittent out of gas errors.

## 2.1.0 2016-05-26

- Added copy address button to account list.
- Fixed back button on confirm transaction screen.
- Add indication of pending transactions to account list screen.
- Fixed bug where error warning was sometimes not cleared on view transition.
- Updated eth-lightwallet to fix a critical security issue.

## 2.0.0 2016-05-23

- UI Overhaul per Vlad Todirut's designs.
- Replaced identicons with jazzicons.
- Fixed glitchy transitions.
- Added support for capitalization-based address checksums.
- Send value is no longer limited by javascript number precision, and is always in ETH.
- Added ability to generate new accounts.
- Added ability to locally nickname accounts.

## 1.8.4 2016-05-13

- Point rpc servers to https endpoints.

## 1.8.3 2016-05-12

- Bumped web3 to 0.6.0
- Really fixed `eth_syncing` method response.

## 1.8.2 2016-05-11

- Fixed bug where send view would not load correctly the first time it was visited per account.
- Migrated all users to new scalable backend.
- Fixed `eth_syncing` method response.

## 1.8.1 2016-05-10

- Initial usage of scalable blockchain backend.
- Made official providers more easily configurable for us internally.

## 1.8.0 2016-05-10

- Add support for calls to `eth.sign`.
- Moved account exporting within subview of the account detail view.
- Added buttons to the account export process.
- Improved visual appearance of account detail transition where button heights would change.
- Restored back button to account detail view.
- Show transaction list always, never collapsed.
- Changing provider now reloads current Dapps
- Improved appearance of transaction list in account detail view.

## 1.7.0 2016-04-29

- Account detail view is now the primary view.
- The account detail view now has a "Change acct" button which shows the account list.
- Clicking accounts in the account list now both selects that account and displays that account's detail view.
- Selected account is now persisted between sessions, so the current account stays selected.
- Account icons are now "identicons" (deterministically generated from the address).
- Fixed link to Slack channel.
- Added a context guard for "define" to avoid UMD's exporting themselves to the wrong module system, fixing interference with some websites.
- Transaction list now only shows transactions for the current account.
- Transaction list now only shows transactions for the current network (mainnet, testnet, testrpc).
- Fixed transaction links to etherscan blockchain explorer.
- Fixed some UI transitions that had weird behavior.

## 1.6.0 2016-04-22

- Pending transactions are now persisted to localStorage and resume even after browser is closed.
- Completed transactions are now persisted and can be displayed via UI.
- Added transaction list to account detail view.
- Fix bug on config screen where current RPC address was always displayed wrong.
- Fixed bug where entering a decimal value when sending a transaction would result in sending the wrong amount.
- Add save button to custom RPC input field.
- Add quick-select button for RPC on `localhost:8545`.
- Improve config view styling.
- Users have been migrated from old test-net RPC to a newer test-net RPC.

## 1.5.1 2016-04-15

- Corrected text above account list. Selected account is visible to all sites, not just the current domain.
- Merged the UI codebase into the main plugin codebase for simpler maintenance.
- Fix Ether display rounding error. Now rendering to four decimal points.
- Fix some inpage synchronous methods
- Change account rendering to show four decimals and a leading zero.

## 1.5.0 2016-04-13

- Added ability to send ether.
- Fixed bugs related to using Javascript numbers, which lacked appropriate precision.
- Replaced Etherscan main-net provider with our own production RPC.

## 1.4.0 2016-04-08

- Removed extra entropy text field for simplified vault creation.
- Now supports exporting an account's private key.
- Unified button and input styles across the app.
- Removed some non-working placeholder UI until it works.
- Fix popup's web3 stream provider
- Temporarily deactivated fauceting indication because it would activate when restoring an empty account.

## 1.3.2 2016-04-04

 - When unlocking, first account is auto-selected.
 - When creating a first vault on the test-net, the first account is auto-funded.
 - Fixed some styling issues.

## 1.0.1-1.3.1

Many changes not logged. Hopefully beginning to log consistently now!

## 1.0.0

Made seed word restoring BIP44 compatible.

## 0.14.0

Added the ability to restore accounts from seed words.<|MERGE_RESOLUTION|>--- conflicted
+++ resolved
@@ -2,15 +2,12 @@
 
 ## Current Master
 - Fix flashing to Log in screen after logging in or restoring from seed phrase.
-<<<<<<< HEAD
-- Add internationalization for Japanese, Spanish, Chinese, and Korean
-=======
 - Increase tap areas for menu buttons on mobile
 - Change all fonts in new-ui onboarding to Roboto, size 400
 - Add a welcome screen to new-ui onboarding flow
 - Make new-ui create password screen responsive
 - Hide network dropdown before account is initialized
->>>>>>> 3cbf66a6
+- Add internationalization for Japanese, Spanish, Chinese, and Korean
 
 ## 4.2.0 Tue Mar 06 2018
 
