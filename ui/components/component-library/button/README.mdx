--- conflicted
+++ resolved
@@ -55,11 +55,7 @@
 
 Possible sizes include:
 
-<<<<<<< HEAD
 - `SIZES.INHERIT` inherits the font-size of the parent element.
-=======
-- `SIZES.AUTO` inherits the font-size of the parent element. (Only used for `ButtonLink`)
->>>>>>> 12657313
 - `SIZES.SM` 32px
 - `SIZES.MD` 40px
 - `SIZES.LG` 48px
