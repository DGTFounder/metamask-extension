--- conflicted
+++ resolved
@@ -15,10 +15,7 @@
   SIZES,
   FLEX_DIRECTION,
   BORDER_RADIUS,
-<<<<<<< HEAD
-=======
   COLORS,
->>>>>>> 12657313
 } from '../../../helpers/constants/design-system';
 import { BUTTON_BASE_SIZES } from './button-base.constants';
 
@@ -34,12 +31,8 @@
   loading,
   disabled,
   iconProps,
-<<<<<<< HEAD
   iconLoadingProps,
   textProps,
-=======
-  buttonTextProps,
->>>>>>> 12657313
   ...props
 }) => {
   const Tag = href ? 'a' : as;
@@ -49,7 +42,6 @@
       backgroundColor={COLORS.BACKGROUND_ALTERNATIVE}
       color={COLORS.TEXT_DEFAULT}
       href={href}
-<<<<<<< HEAD
       paddingLeft={4}
       paddingRight={4}
       className={classnames(
@@ -59,18 +51,6 @@
           'mm-button--loading': loading,
           'mm-button--disabled': disabled,
           'mm-button--block': block,
-=======
-      paddingLeft={size === BUTTON_BASE_SIZES.AUTO ? 0 : 4}
-      paddingRight={size === BUTTON_BASE_SIZES.AUTO ? 0 : 4}
-      borderRadius={BORDER_RADIUS.PILL}
-      className={classnames(
-        'mm-button-base',
-        `mm-button-base--size-${size}`,
-        {
-          'mm-button-base--loading': loading,
-          'mm-button-base--disabled': disabled,
-          'mm-button-base--block': block,
->>>>>>> 12657313
         },
         className,
       )}
@@ -92,21 +72,9 @@
         gap={2}
         variant={TEXT.BODY_MD}
         color={TEXT_COLORS.INHERIT}
-<<<<<<< HEAD
         {...textProps}
       >
         {icon && <Icon name={icon} size={SIZES.SM} {...iconProps} />}
-=======
-        {...buttonTextProps}
-      >
-        {iconName && (
-          <Icon
-            name={iconName}
-            size={size === BUTTON_BASE_SIZES.AUTO ? SIZES.AUTO : SIZES.SM}
-            {...iconProps}
-          />
-        )}
->>>>>>> 12657313
         {children}
       </Text>
       {loading && (
