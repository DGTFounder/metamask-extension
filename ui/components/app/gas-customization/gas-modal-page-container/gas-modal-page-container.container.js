import { connect } from 'react-redux';
import { addHexPrefix } from '../../../../../app/scripts/lib/util';
import {
  hideModal,
  createRetryTransaction,
  createSpeedUpTransaction,
  hideSidebar,
} from '../../../../store/actions';
import {
  setCustomGasPrice,
  setCustomGasLimit,
  resetCustomData,
  fetchBasicGasEstimates,
} from '../../../../ducks/gas/gas.duck';
import {
  getSendMaxModeState,
  getGasLimit,
  getGasPrice,
  getSendAmount,
  updateGasLimit,
  updateGasPrice,
  useCustomGas,
  getSendAsset,
  ASSET_TYPES,
} from '../../../../ducks/send';
import {
  conversionRateSelector as getConversionRate,
  getCurrentCurrency,
  getCurrentEthBalance,
  getIsMainnet,
  getIsTestnet,
  getBasicGasEstimateLoadingStatus,
  getCustomGasLimit,
  getCustomGasPrice,
  getDefaultActiveButtonIndex,
  getRenderableBasicEstimateData,
  isCustomPriceSafe,
  isCustomPriceSafeForCustomNetwork,
  getAveragePriceEstimateInHexWEI,
  isCustomPriceExcessive,
  getIsGasEstimatesFetched,
  getShouldShowFiat,
  getIsCustomNetworkGasPriceFetched,
  getShouldShowFiat,
} from '../../../../selectors';

import {
  addHexes,
  subtractHexWEIsToDec,
  hexWEIToDecGWEI,
  getValueFromWeiHex,
  sumHexWEIsToRenderableFiat,
} from '../../../../helpers/utils/conversions.util';
import { formatETHFee } from '../../../../helpers/utils/formatters';
import {
  calcGasTotal,
  isBalanceSufficient,
} from '../../../../pages/send/send.utils';
import { MIN_GAS_LIMIT_DEC } from '../../../../pages/send/send.constants';
import { TRANSACTION_STATUSES } from '../../../../../shared/constants/transaction';
import { GAS_LIMITS } from '../../../../../shared/constants/gas';
import { updateTransactionGasFees } from '../../../../ducks/metamask/metamask';
import GasModalPageContainer from './gas-modal-page-container.component';

const mapStateToProps = (state, ownProps) => {
  const gasLimit = getGasLimit(state);
  const gasPrice = getGasPrice(state);
  const amount = getSendAmount(state);
  const { currentNetworkTxList } = state.metamask;
  const { modalState: { props: modalProps } = {} } = state.appState.modal || {};
  const { txData = {} } = modalProps || {};
  const { transaction = {}, onSubmit } = ownProps;
  const selectedTransaction = currentNetworkTxList.find(
    ({ id }) => id === (transaction.id || txData.id),
  );
  const buttonDataLoading = getBasicGasEstimateLoadingStatus(state);
  const asset = getSendAsset(state);

  // a "default" txParams is used during the send flow, since the transaction doesn't exist yet in that case
  const txParams = selectedTransaction?.txParams
    ? selectedTransaction.txParams
    : {
        gas: gasLimit || GAS_LIMITS.SIMPLE,
        gasPrice: gasPrice || getAveragePriceEstimateInHexWEI(state, true),
        value: asset.type === ASSET_TYPES.TOKEN ? '0x0' : amount,
      };

  const { gasPrice: currentGasPrice, gas: currentGasLimit } = txParams;
  const value = ownProps.transaction?.txParams?.value || txParams.value;
  const customModalGasPriceInHex = getCustomGasPrice(state) || currentGasPrice;
  const customModalGasLimitInHex =
    getCustomGasLimit(state) || currentGasLimit || GAS_LIMITS.SIMPLE;
  const customGasTotal = calcGasTotal(
    customModalGasLimitInHex,
    customModalGasPriceInHex,
  );

  const gasButtonInfo = getRenderableBasicEstimateData(
    state,
    customModalGasLimitInHex,
  );

  const currentCurrency = getCurrentCurrency(state);
  const conversionRate = getConversionRate(state);
  const newTotalFiat = sumHexWEIsToRenderableFiat(
    [value, customGasTotal],
    currentCurrency,
    conversionRate,
  );

  const { hideBasic } = state.appState.modal.modalState.props;

  const customGasPrice = calcCustomGasPrice(customModalGasPriceInHex);

  const maxModeOn = getSendMaxModeState(state);

  const balance = getCurrentEthBalance(state);

  const isMainnet = getIsMainnet(state);
<<<<<<< HEAD
  const showFiat = getShouldShowFiat(state);

=======
>>>>>>> c3e6514c
  const isTestnet = getIsTestnet(state);
  const showFiat = getShouldShowFiat(state);

  const newTotalEth =
    maxModeOn && asset.type === ASSET_TYPES.NATIVE
      ? sumHexWEIsToRenderableEth([balance, '0x0'])
      : sumHexWEIsToRenderableEth([value, customGasTotal]);

  const sendAmount =
    maxModeOn && asset.type === ASSET_TYPES.NATIVE
      ? subtractHexWEIsFromRenderableEth(balance, customGasTotal)
      : sumHexWEIsToRenderableEth([value, '0x0']);

  const insufficientBalance = maxModeOn
    ? false
    : !isBalanceSufficient({
        amount: value,
        gasTotal: customGasTotal,
        balance,
        conversionRate,
      });
  const isGasEstimate = getIsGasEstimatesFetched(state);
  const customNetworkEstimateWasFetched = getIsCustomNetworkGasPriceFetched(
    state,
  );

  let customPriceIsSafe = true;
  if ((isMainnet || process.env.IN_TEST) && isGasEstimate) {
    customPriceIsSafe = isCustomPriceSafe(state);
  } else if (
    !(isMainnet || process.env.IN_TEST || isTestnet) &&
    customNetworkEstimateWasFetched
  ) {
    customPriceIsSafe = isCustomPriceSafeForCustomNetwork(state);
  }

  return {
    hideBasic,
    isConfirm: isConfirm(state),
    customModalGasPriceInHex,
    customModalGasLimitInHex,
    customGasPrice,
    customGasLimit: calcCustomGasLimit(customModalGasLimitInHex),
    customGasTotal,
    newTotalFiat,
    customPriceIsSafe,
    customPriceIsExcessive: isCustomPriceExcessive(state),
    maxModeOn,
    gasPriceButtonGroupProps: {
      buttonDataLoading,
      defaultActiveButtonIndex: getDefaultActiveButtonIndex(
        gasButtonInfo,
        customModalGasPriceInHex,
      ),
      gasButtonInfo,
    },
    infoRowProps: {
      originalTotalFiat: sumHexWEIsToRenderableFiat(
        [value, customGasTotal],
        currentCurrency,
        conversionRate,
      ),
      originalTotalEth: sumHexWEIsToRenderableEth([value, customGasTotal]),
      newTotalFiat: showFiat ? newTotalFiat : '',
      newTotalEth,
      transactionFee: sumHexWEIsToRenderableEth(['0x0', customGasTotal]),
      sendAmount,
    },
    transaction: txData || transaction,
    isSpeedUp: transaction.status === TRANSACTION_STATUSES.SUBMITTED,
    isRetry: transaction.status === TRANSACTION_STATUSES.FAILED,
    txId: transaction.id,
    insufficientBalance,
    isMainnet,
    balance,
    conversionRate,
    value,
    onSubmit,
  };
};

const mapDispatchToProps = (dispatch) => {
  const updateCustomGasPrice = (newPrice) =>
    dispatch(setCustomGasPrice(addHexPrefix(newPrice)));

  return {
    cancelAndClose: () => {
      dispatch(resetCustomData());
      dispatch(hideModal());
    },
    hideModal: () => dispatch(hideModal()),
    useCustomGas: () => dispatch(useCustomGas()),
<<<<<<< HEAD
=======
    updateTransactionGasFees: (gasFees) => {
      dispatch(updateTransactionGasFees({ ...gasFees, expectHexWei: true }));
    },
>>>>>>> c3e6514c
    updateCustomGasPrice,
    updateCustomGasLimit: (newLimit) =>
      dispatch(setCustomGasLimit(addHexPrefix(newLimit))),
    setGasData: (newLimit, newPrice) => {
      dispatch(updateGasLimit(newLimit));
      dispatch(updateGasPrice(newPrice));
<<<<<<< HEAD
    },
    updateConfirmTxGasAndCalculate: (gasLimit, gasPrice, updatedTx) => {
      updateCustomGasPrice(gasPrice);
      dispatch(setCustomGasLimit(addHexPrefix(gasLimit.toString(16))));
      return dispatch(updateTransaction(updatedTx));
=======
>>>>>>> c3e6514c
    },
    createRetryTransaction: (txId, customGasSettings) => {
      return dispatch(createRetryTransaction(txId, customGasSettings));
    },
    createSpeedUpTransaction: (txId, customGasSettings) => {
      return dispatch(createSpeedUpTransaction(txId, customGasSettings));
    },
    hideSidebar: () => dispatch(hideSidebar()),
    fetchBasicGasEstimates: () => dispatch(fetchBasicGasEstimates()),
  };
};

const mergeProps = (stateProps, dispatchProps, ownProps) => {
  const {
    gasPriceButtonGroupProps,
    // eslint-disable-next-line no-shadow
    isConfirm,
    txId,
    isSpeedUp,
    isRetry,
    insufficientBalance,
    customGasPrice,
    customGasLimit,
    transaction,
  } = stateProps;
  const {
    useCustomGas: dispatchUseCustomGas,
    setGasData: dispatchSetGasData,
    createSpeedUpTransaction: dispatchCreateSpeedUpTransaction,
    createRetryTransaction: dispatchCreateRetryTransaction,
    updateTransactionGasFees: dispatchUpdateTransactionGasFees,
    hideSidebar: dispatchHideSidebar,
    cancelAndClose: dispatchCancelAndClose,
    hideModal: dispatchHideModal,
    ...otherDispatchProps
  } = dispatchProps;

  return {
    ...stateProps,
    ...otherDispatchProps,
    ...ownProps,
    onSubmit: (gasLimit, gasPrice) => {
      if (ownProps.onSubmit) {
        dispatchHideSidebar();
        dispatchCancelAndClose();
        ownProps.onSubmit({ gasLimit, gasPrice });
        return;
      }
      if (isConfirm) {
        dispatchUpdateTransactionGasFees({
          gasLimit,
          gasPrice,
          transaction,
          isModal: true,
        });
        dispatchHideModal();
        dispatchCancelAndClose();
      } else if (isSpeedUp) {
        dispatchCreateSpeedUpTransaction(txId, { gasPrice, gasLimit });
        dispatchHideSidebar();
        dispatchCancelAndClose();
      } else if (isRetry) {
        dispatchCreateRetryTransaction(txId, { gasPrice, gasLimit });
        dispatchHideSidebar();
        dispatchCancelAndClose();
      } else {
        dispatchSetGasData(gasLimit, gasPrice);
        dispatchUseCustomGas();
        dispatchCancelAndClose();
      }
    },
    gasPriceButtonGroupProps: {
      ...gasPriceButtonGroupProps,
      handleGasPriceSelection: ({ gasPrice }) =>
        otherDispatchProps.updateCustomGasPrice(gasPrice),
    },
    cancelAndClose: () => {
      dispatchCancelAndClose();
      if (isSpeedUp || isRetry) {
        dispatchHideSidebar();
      }
    },
    disableSave:
      insufficientBalance ||
      (isSpeedUp && customGasPrice === 0) ||
      customGasLimit < Number(MIN_GAS_LIMIT_DEC),
  };
};

export default connect(
  mapStateToProps,
  mapDispatchToProps,
  mergeProps,
)(GasModalPageContainer);

function isConfirm(state) {
  return Boolean(Object.keys(state.confirmTransaction.txData).length);
}

function calcCustomGasPrice(customGasPriceInHex) {
  return Number(hexWEIToDecGWEI(customGasPriceInHex));
}

function calcCustomGasLimit(customGasLimitInHex) {
  return parseInt(customGasLimitInHex, 16);
}

function sumHexWEIsToRenderableEth(hexWEIs) {
  const hexWEIsSum = hexWEIs.filter(Boolean).reduce(addHexes);
  return formatETHFee(
    getValueFromWeiHex({
      value: hexWEIsSum,
      toCurrency: 'ETH',
      numberOfDecimals: 6,
    }),
  );
}

function subtractHexWEIsFromRenderableEth(aHexWEI, bHexWEI) {
  return formatETHFee(subtractHexWEIsToDec(aHexWEI, bHexWEI));
}<|MERGE_RESOLUTION|>--- conflicted
+++ resolved
@@ -117,11 +117,6 @@
   const balance = getCurrentEthBalance(state);
 
   const isMainnet = getIsMainnet(state);
-<<<<<<< HEAD
-  const showFiat = getShouldShowFiat(state);
-
-=======
->>>>>>> c3e6514c
   const isTestnet = getIsTestnet(state);
   const showFiat = getShouldShowFiat(state);
 
@@ -214,26 +209,15 @@
     },
     hideModal: () => dispatch(hideModal()),
     useCustomGas: () => dispatch(useCustomGas()),
-<<<<<<< HEAD
-=======
     updateTransactionGasFees: (gasFees) => {
       dispatch(updateTransactionGasFees({ ...gasFees, expectHexWei: true }));
     },
->>>>>>> c3e6514c
     updateCustomGasPrice,
     updateCustomGasLimit: (newLimit) =>
       dispatch(setCustomGasLimit(addHexPrefix(newLimit))),
     setGasData: (newLimit, newPrice) => {
       dispatch(updateGasLimit(newLimit));
       dispatch(updateGasPrice(newPrice));
-<<<<<<< HEAD
-    },
-    updateConfirmTxGasAndCalculate: (gasLimit, gasPrice, updatedTx) => {
-      updateCustomGasPrice(gasPrice);
-      dispatch(setCustomGasLimit(addHexPrefix(gasLimit.toString(16))));
-      return dispatch(updateTransaction(updatedTx));
-=======
->>>>>>> c3e6514c
     },
     createRetryTransaction: (txId, customGasSettings) => {
       return dispatch(createRetryTransaction(txId, customGasSettings));
