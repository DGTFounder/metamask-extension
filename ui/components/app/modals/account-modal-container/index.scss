--- conflicted
+++ resolved
@@ -6,13 +6,8 @@
     justify-content: flex-start;
     align-items: center;
     position: relative;
-<<<<<<< HEAD
     padding: 5px 0 31px;
-    border: 1px solid var(--silver);
-=======
-    padding: 5px 0 31px 0;
     border: 1px solid var(--color-border-default);
->>>>>>> 634cf70a
     border-radius: 4px;
   }
 
