--- conflicted
+++ resolved
@@ -33,13 +33,7 @@
 
   const [showDetectedTokens, setShowDetectedTokens] = useState(false);
 
-<<<<<<< HEAD
-  const selectedAccountBalance = useSelector(
-    (state) => getCurrentAccountWithSendEtherInfo(state).balance,
-  );
-=======
   const selectedAccountBalance = useSelector(getSelectedAccountCachedBalance);
->>>>>>> 2d3f8568
   const nativeCurrency = useSelector(getNativeCurrency);
   const showFiat = useSelector(getShouldShowFiat);
   const trackEvent = useContext(MetaMetricsContext);
