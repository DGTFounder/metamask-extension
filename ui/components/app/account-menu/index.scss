.account-menu {
  position: absolute;
  z-index: 100;
  top: 58px;
  width: 320px;
  border-radius: 4px;
  background: var(--color-background-default);
  box-shadow: rgba($black, 0.15) 0 2px 2px 2px;
  min-width: 150px;
  color: var(--color-text-default);

  @media screen and (max-width: $break-small) {
    right: 16px;
  }

  @media screen and (min-width: $break-large) {
    right: calc((100vw - 85vw) / 2);
  }

  @media screen and (min-width: 769px) {
    right: calc((100vw - 80vw) / 2);
  }

  @media screen and (min-width: 1281px) {
    right: calc((100vw - 65vw) / 2);
  }

  &__item {
    padding: 18px;
    display: flex;
    flex-flow: row wrap;
    align-items: center;
    position: relative;
    z-index: 201;

    @media screen and (max-width: $break-small) {
      padding: 14px;
      height: 54px;
    }

    &--clickable {
      cursor: pointer;

      &:hover {
        background-color: var(--color-background-alternative);
      }

      &:active {
        background-color: var(--color-background-alternative);
      }
    }

    &__icon {
      margin-right: 8px;
      display: flex;
    }

    &__text {
      @include Paragraph;
    }

    &__subtext {
      @include H7;

      padding: 5px 0 0 30px;
    }
  }

  &__divider {
    background-color: var(--color-border-muted);
    width: 100%;
    height: 1px;
  }

  &__close-area {
    position: fixed;
    width: 100%;
    height: 100%;
    top: 0;
    left: 0;
    z-index: 100;
  }

  &__icon {
    margin-left: 1rem;
    cursor: pointer;

    &--disabled {
      cursor: initial;
    }
  }

  &__header {
    display: flex;
    flex-flow: row nowrap;
    justify-content: space-between;
    align-items: center;
  }

  & &__lock-button {
    @include H7;

    padding: 3.5px 5px;
    width: 59px;
<<<<<<< HEAD

    &:hover {
      background-color: rgba(#9b9b9b, 0.05);
    }

    &:active {
      background-color: rgba(#9b9b9b, 0.1);
    }
  }

  &__item-icon {
    width: 16px;
    height: 16px;
=======
>>>>>>> 53006d4c
  }

  &__accounts-container {
    display: flex;
    position: relative;
    flex-direction: column;
    z-index: 200;

    @media (max-height: 600px) {
      max-height: 236px;
    }
  }

  &__accounts {
    overflow-y: auto;
    position: relative;
    max-height: 256px;
    scrollbar-width: auto;

    @media screen and (max-width: $break-small) {
      max-height: 228px;
    }

    .keyring-label {
      @include H9;

      z-index: 1;
      border-radius: 10px;
      padding: 4px;
      text-align: center;
      height: 15px;
      margin-top: 5px;
      margin-right: 10px;
      background-color: var(--color-background-alternative);
      color: var(--color-text-default);
      font-weight: normal;
      letter-spacing: 0.5px;
      display: flex;
      align-items: center;
    }
  }

  &__no-accounts {
    @include H6;

    padding: 16px 14px;
  }

  &__account {
    display: flex;
    flex-flow: row nowrap;
    padding: 16px 14px;
    flex: 0 0 auto;

    @media screen and (max-width: $break-small) {
      padding: 12px 14px;
    }

    .remove-account-icon {
      width: 15px;
      margin-left: 10px;
      height: 15px;
    }

    &:hover {
      .remove-account-icon::after {
        content: '\00D7';
        font-size: 25px;
        color: var(--color-text-default);
        cursor: pointer;
        position: absolute;
        margin-top: -5px;
      }
    }
  }

  &__account-info {
    flex: 1 0 auto;
    display: flex;
    flex-flow: column nowrap;
  }

  &__check-mark {
    margin-right: 8px;
    flex: 0 0 auto;
    min-width: 24px;
  }

  .identicon {
    margin: 0 12px 0 0;
    flex: 0 0 auto;
  }

  &__name {
    @include H4;

    color: var(--color-text-default);
    text-overflow: ellipsis;
    overflow: hidden;
    white-space: nowrap;
    max-width: 200px;
  }

  &__balance {
    @include H6;

    color: var(--color-text-alternative);
  }

  &__action {
    @include Paragraph;

    cursor: pointer;
  }

  &__scroll-button {
    position: absolute;
    bottom: 12px;
    right: 12px;
    height: 28px;
    width: 28px;
    border-radius: 14px;
    border: 1px solid var(--color-border-default);
    background: var(--color-background-alternative);
    color: var(--color-icon-default);
    z-index: 201;
    cursor: pointer;
    opacity: 0.8;
    display: flex;
    justify-content: center;
    align-items: center;

    &:hover {
      opacity: 1;
    }
  }

  &__icon-list {
    display: flex;
  }
}<|MERGE_RESOLUTION|>--- conflicted
+++ resolved
@@ -102,22 +102,6 @@
 
     padding: 3.5px 5px;
     width: 59px;
-<<<<<<< HEAD
-
-    &:hover {
-      background-color: rgba(#9b9b9b, 0.05);
-    }
-
-    &:active {
-      background-color: rgba(#9b9b9b, 0.1);
-    }
-  }
-
-  &__item-icon {
-    width: 16px;
-    height: 16px;
-=======
->>>>>>> 53006d4c
   }
 
   &__accounts-container {
