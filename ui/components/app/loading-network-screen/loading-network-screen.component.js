import React, { PureComponent } from 'react';
import PropTypes from 'prop-types';
import Button from '../../ui/button';
import LoadingScreen from '../../ui/loading-screen';
import { SECOND } from '../../../../shared/constants/time';
import { NETWORK_TYPES } from '../../../../shared/constants/network';

export default class LoadingNetworkScreen extends PureComponent {
  state = {
    showErrorScreen: false,
  };

  static contextTypes = {
    t: PropTypes.func,
  };

  static propTypes = {
    loadingMessage: PropTypes.string,
    cancelTime: PropTypes.number,
    provider: PropTypes.oneOfType([PropTypes.string, PropTypes.object]),
    providerId: PropTypes.oneOfType([PropTypes.string, PropTypes.number]),
    showNetworkDropdown: PropTypes.func,
    setProviderArgs: PropTypes.array,
    setProviderType: PropTypes.func,
    rollbackToPreviousProvider: PropTypes.func,
    isNetworkLoading: PropTypes.bool,
    showDeprecatedRpcUrlWarning: PropTypes.bool,
  };

  componentDidMount = () => {
    this.cancelCallTimeout = setTimeout(
      this.cancelCall,
      this.props.cancelTime || SECOND * 15,
    );
  };

  getConnectingLabel = function (loadingMessage) {
    if (loadingMessage) {
      return loadingMessage;
    }
    const { provider, providerId } = this.props;
    const providerName = provider.type;
<<<<<<< HEAD

    let name;

    if (providerName === 'mainnet') {
      name = this.context.t('connectingToMainnet');
    } else if (providerName === 'goerli') {
      name = this.context.t('connectingToGoerli');
    } else if (providerName === 'sepolia') {
      name = this.context.t('connectingToSepolia');
    } else {
      name = this.context.t('connectingTo', [providerId]);
=======
    const { t } = this.context;

    switch (providerName) {
      case NETWORK_TYPES.MAINNET:
        return t('connectingToMainnet');
      case NETWORK_TYPES.GOERLI:
        return t('connectingToGoerli');
      case NETWORK_TYPES.SEPOLIA:
        return t('connectingToSepolia');
      default:
        return t('connectingTo', [providerId]);
>>>>>>> 300cb6e7
    }
  };

  renderDeprecatedRpcUrlWarning = () => {
    const { showNetworkDropdown } = this.props;

    return (
      <div className="loading-overlay__error-screen">
        <span className="loading-overlay__emoji">&#128542;</span>
        <span>{this.context.t('currentRpcUrlDeprecated')}</span>
        <div className="loading-overlay__error-buttons">
          <Button
            type="secondary"
            onClick={() => {
              window.clearTimeout(this.cancelCallTimeout);
              showNetworkDropdown();
            }}
          >
            {this.context.t('switchNetworks')}
          </Button>
        </div>
      </div>
    );
  };

  renderDeprecatedRpcUrlWarning = () => {
    const { showNetworkDropdown } = this.props;

    return (
      <div className="loading-overlay__error-screen">
        <span className="loading-overlay__emoji">&#128542;</span>
        <span>{this.context.t('currentRpcUrlDeprecated')}</span>
        <div className="loading-overlay__error-buttons">
          <Button
            type="secondary"
            onClick={() => {
              window.clearTimeout(this.cancelCallTimeout);
              showNetworkDropdown();
            }}
          >
            {this.context.t('switchNetworks')}
          </Button>
        </div>
      </div>
    );
  };

  renderErrorScreenContent = () => {
    const { showNetworkDropdown, setProviderArgs, setProviderType } =
      this.props;

    return (
      <div className="loading-overlay__error-screen">
        <span className="loading-overlay__emoji">&#128542;</span>
        <span>{this.context.t('somethingWentWrong')}</span>
        <div className="loading-overlay__error-buttons">
          <Button
            type="secondary"
            onClick={() => {
              window.clearTimeout(this.cancelCallTimeout);
              showNetworkDropdown();
            }}
          >
            {this.context.t('switchNetworks')}
          </Button>

          <Button
            type="primary"
            onClick={() => {
              this.setState({ showErrorScreen: false });
              setProviderType(...setProviderArgs);
              window.clearTimeout(this.cancelCallTimeout);
              this.cancelCallTimeout = setTimeout(
                this.cancelCall,
                this.props.cancelTime || SECOND * 15,
              );
            }}
          >
            {this.context.t('tryAgain')}
          </Button>
        </div>
      </div>
    );
  };

  cancelCall = () => {
    const { isNetworkLoading } = this.props;

    if (isNetworkLoading) {
      this.setState({ showErrorScreen: true });
    }
  };

  componentDidUpdate = (prevProps) => {
    const { provider } = this.props;
    const { provider: prevProvider } = prevProps;
    if (provider.type !== prevProvider.type) {
      window.clearTimeout(this.cancelCallTimeout);
      this.setState({ showErrorScreen: false });
      this.cancelCallTimeout = setTimeout(
        this.cancelCall,
        this.props.cancelTime || SECOND * 15,
      );
    }
  };

  componentWillUnmount = () => {
    window.clearTimeout(this.cancelCallTimeout);
  };

  render() {
    const { rollbackToPreviousProvider, showDeprecatedRpcUrlWarning } =
      this.props;

    let loadingMessageToRender;
    if (this.state.showErrorScreen) {
      loadingMessageToRender = this.renderErrorScreenContent();
    } else if (showDeprecatedRpcUrlWarning) {
      loadingMessageToRender = this.renderDeprecatedRpcUrlWarning();
    } else {
      loadingMessageToRender = this.getConnectingLabel(
        this.props.loadingMessage,
      );
    }

    return (
      <LoadingScreen
        header={
          <div
            className="page-container__header-close"
            onClick={rollbackToPreviousProvider}
          />
        }
        showLoadingSpinner={!this.state.showErrorScreen}
        loadingMessage={loadingMessageToRender}
      />
    );
  }
}<|MERGE_RESOLUTION|>--- conflicted
+++ resolved
@@ -40,19 +40,6 @@
     }
     const { provider, providerId } = this.props;
     const providerName = provider.type;
-<<<<<<< HEAD
-
-    let name;
-
-    if (providerName === 'mainnet') {
-      name = this.context.t('connectingToMainnet');
-    } else if (providerName === 'goerli') {
-      name = this.context.t('connectingToGoerli');
-    } else if (providerName === 'sepolia') {
-      name = this.context.t('connectingToSepolia');
-    } else {
-      name = this.context.t('connectingTo', [providerId]);
-=======
     const { t } = this.context;
 
     switch (providerName) {
@@ -64,7 +51,6 @@
         return t('connectingToSepolia');
       default:
         return t('connectingTo', [providerId]);
->>>>>>> 300cb6e7
     }
   };
 
