import React, { Component } from 'react';
import PropTypes from 'prop-types';

import { EDIT_GAS_MODES } from '../../../../shared/constants/gas';
import { GasFeeContextProvider } from '../../../contexts/gasFee';
import { TRANSACTION_TYPES } from '../../../../shared/constants/transaction';
<<<<<<< HEAD
import {
  NETWORK_TO_NAME_MAP,
  MAINNET_CHAIN_ID,
} from '../../../../shared/constants/network';
=======
import { NETWORK_TO_NAME_MAP } from '../../../../shared/constants/network';
>>>>>>> 53006d4c

import { PageContainerFooter } from '../../ui/page-container';
import Dialog from '../../ui/dialog';
import Button from '../../ui/button';
import ActionableMessage from '../../ui/actionable-message/actionable-message';
import SenderToRecipient from '../../ui/sender-to-recipient';

import NicknamePopovers from '../modals/nickname-popovers';

import AdvancedGasFeePopover from '../advanced-gas-fee-popover';
import EditGasFeePopover from '../edit-gas-fee-popover/edit-gas-fee-popover';
import EditGasPopover from '../edit-gas-popover';
import ErrorMessage from '../../ui/error-message';
import { INSUFFICIENT_FUNDS_ERROR_KEY } from '../../../helpers/constants/error-keys';
import Typography from '../../ui/typography';
import { TYPOGRAPHY } from '../../../helpers/constants/design-system';

import EnableEIP1559V2Notice from './enableEIP1559V2-notice';
import {
  ConfirmPageContainerHeader,
  ConfirmPageContainerContent,
  ConfirmPageContainerNavigation,
} from '.';

export default class ConfirmPageContainer extends Component {
  state = {
    showNicknamePopovers: false,
  };

  static contextTypes = {
    t: PropTypes.func,
  };

  static propTypes = {
    // Header
    action: PropTypes.string,
    hideSubtitle: PropTypes.bool,
    onEdit: PropTypes.func,
    showEdit: PropTypes.bool,
    subtitleComponent: PropTypes.node,
    title: PropTypes.string,
    image: PropTypes.string,
    titleComponent: PropTypes.node,
    hideSenderToRecipient: PropTypes.bool,
    showAccountInHeader: PropTypes.bool,
    // Sender to Recipient
    fromAddress: PropTypes.string,
    fromName: PropTypes.string,
    toAddress: PropTypes.string,
    toName: PropTypes.string,
    toEns: PropTypes.string,
    toNickname: PropTypes.string,
    // Content
    contentComponent: PropTypes.node,
    errorKey: PropTypes.string,
    errorMessage: PropTypes.string,
    dataComponent: PropTypes.node,
    dataHexComponent: PropTypes.node,
    detailsComponent: PropTypes.node,
    tokenAddress: PropTypes.string,
    nonce: PropTypes.string,
    warning: PropTypes.string,
    unapprovedTxCount: PropTypes.number,
    origin: PropTypes.string.isRequired,
    ethGasPriceWarning: PropTypes.string,
    // Navigation
    totalTx: PropTypes.number,
    positionOfCurrentTx: PropTypes.number,
    nextTxId: PropTypes.string,
    prevTxId: PropTypes.string,
    showNavigation: PropTypes.bool,
    onNextTx: PropTypes.func,
    firstTx: PropTypes.string,
    lastTx: PropTypes.string,
    ofText: PropTypes.string,
    requestsWaitingText: PropTypes.string,
    // Footer
    onCancelAll: PropTypes.func,
    onCancel: PropTypes.func,
    onSubmit: PropTypes.func,
    disabled: PropTypes.bool,
    editingGas: PropTypes.bool,
    handleCloseEditGas: PropTypes.func,
    // Gas Popover
    currentTransaction: PropTypes.object.isRequired,
    contact: PropTypes.object,
    isOwnedAccount: PropTypes.bool,
    supportsEIP1559V2: PropTypes.bool,
    nativeCurrency: PropTypes.string,
    showBuyModal: PropTypes.func,
<<<<<<< HEAD
=======
    isBuyableChain: PropTypes.bool,
>>>>>>> 53006d4c
  };

  render() {
    const {
      showEdit,
      onEdit,
      fromName,
      fromAddress,
      toName,
      toEns,
      toNickname,
      toAddress,
      disabled,
      errorKey,
      errorMessage,
      contentComponent,
      action,
      title,
      image,
      titleComponent,
      subtitleComponent,
      hideSubtitle,
      detailsComponent,
      dataComponent,
      dataHexComponent,
      onCancelAll,
      onCancel,
      onSubmit,
      tokenAddress,
      nonce,
      unapprovedTxCount,
      warning,
      totalTx,
      positionOfCurrentTx,
      nextTxId,
      prevTxId,
      showNavigation,
      onNextTx,
      firstTx,
      lastTx,
      ofText,
      requestsWaitingText,
      hideSenderToRecipient,
      showAccountInHeader,
      origin,
      ethGasPriceWarning,
      editingGas,
      handleCloseEditGas,
      currentTransaction,
      contact = {},
      isOwnedAccount,
      supportsEIP1559V2,
      nativeCurrency,
      showBuyModal,
<<<<<<< HEAD
=======
      isBuyableChain,
>>>>>>> 53006d4c
    } = this.props;

    const showAddToAddressDialog =
      !contact.name && toAddress && !isOwnedAccount && !hideSenderToRecipient;

    const shouldDisplayWarning =
      contentComponent && disabled && (errorKey || errorMessage);

    const hideTitle =
      (currentTransaction.type === TRANSACTION_TYPES.CONTRACT_INTERACTION ||
        currentTransaction.type === TRANSACTION_TYPES.DEPLOY_CONTRACT) &&
      currentTransaction.txParams?.value === '0x0';

    const networkName = NETWORK_TO_NAME_MAP[currentTransaction.chainId];

    const { t } = this.context;

    return (
      <GasFeeContextProvider transaction={currentTransaction}>
        <div className="page-container">
          <ConfirmPageContainerNavigation
            totalTx={totalTx}
            positionOfCurrentTx={positionOfCurrentTx}
            nextTxId={nextTxId}
            prevTxId={prevTxId}
            showNavigation={showNavigation}
            onNextTx={(txId) => onNextTx(txId)}
            firstTx={firstTx}
            lastTx={lastTx}
            ofText={ofText}
            requestsWaitingText={requestsWaitingText}
          />
          <ConfirmPageContainerHeader
            showEdit={showEdit}
            onEdit={() => onEdit()}
            showAccountInHeader={showAccountInHeader}
            accountAddress={fromAddress}
          >
            {hideSenderToRecipient ? null : (
              <SenderToRecipient
                senderName={fromName}
                senderAddress={fromAddress}
                recipientName={toName}
                recipientAddress={toAddress}
                recipientEns={toEns}
                recipientNickname={toNickname}
              />
            )}
          </ConfirmPageContainerHeader>
          <div>
            {showAddToAddressDialog && (
              <>
                <Dialog
                  type="message"
                  className="send__dialog"
                  onClick={() => this.setState({ showNicknamePopovers: true })}
                >
                  {t('newAccountDetectedDialogMessage')}
                </Dialog>
                {this.state.showNicknamePopovers ? (
                  <NicknamePopovers
                    onClose={() =>
                      this.setState({ showNicknamePopovers: false })
                    }
                    address={toAddress}
                  />
                ) : null}
              </>
            )}
          </div>
          <EnableEIP1559V2Notice isFirstAlert={!showAddToAddressDialog} />
          {contentComponent || (
            <ConfirmPageContainerContent
              action={action}
              title={title}
              image={image}
              titleComponent={titleComponent}
              subtitleComponent={subtitleComponent}
              hideSubtitle={hideSubtitle}
              detailsComponent={detailsComponent}
              dataComponent={dataComponent}
              dataHexComponent={dataHexComponent}
              errorMessage={errorMessage}
              errorKey={errorKey}
              tokenAddress={tokenAddress}
              nonce={nonce}
              warning={warning}
              onCancelAll={onCancelAll}
              onCancel={onCancel}
              cancelText={t('reject')}
              onSubmit={onSubmit}
              submitText={t('confirm')}
              disabled={disabled}
              unapprovedTxCount={unapprovedTxCount}
              rejectNText={t('rejectTxsN', [unapprovedTxCount])}
              origin={origin}
              ethGasPriceWarning={ethGasPriceWarning}
              hideTitle={hideTitle}
              supportsEIP1559V2={supportsEIP1559V2}
              hasTopBorder={showAddToAddressDialog}
              currentTransaction={currentTransaction}
              nativeCurrency={nativeCurrency}
              networkName={networkName}
              showBuyModal={showBuyModal}
              toAddress={toAddress}
              transactionType={currentTransaction.type}
<<<<<<< HEAD
=======
              isBuyableChain={isBuyableChain}
>>>>>>> 53006d4c
            />
          )}
          {shouldDisplayWarning && errorKey === INSUFFICIENT_FUNDS_ERROR_KEY && (
            <div className="confirm-approve-content__warning">
<<<<<<< HEAD
              {currentTransaction.chainId === MAINNET_CHAIN_ID ? (
                <ActionableMessage
                  message={
                    <Typography variant={TYPOGRAPHY.H7} align="left">
                      {t('insufficientCurrency', [nativeCurrency, networkName])}
                      <Button
                        type="link"
                        className="page-container__link"
                        onClick={showBuyModal}
                      >
                        {t('buyEth')}
                      </Button>

                      {t('orDeposit')}
                    </Typography>
                  }
                  useIcon
                  iconFillColor="#d73a49"
                  type="danger"
                />
              ) : (
                <ActionableMessage
                  message={
                    <Typography
                      variant={TYPOGRAPHY.H7}
                      align="left"
                      margin={[0, 0]}
                    >
                      {t('insufficientCurrency', [nativeCurrency, networkName])}
                      {t('buyOther', [nativeCurrency])}
                    </Typography>
                  }
                  useIcon
                  iconFillColor="#d73a49"
                  type="danger"
                />
              )}
=======
              <ActionableMessage
                message={
                  isBuyableChain ? (
                    <Typography variant={TYPOGRAPHY.H7} align="left">
                      {t('insufficientCurrencyBuyOrDeposit', [
                        nativeCurrency,
                        networkName,
                        <Button
                          type="inline"
                          className="confirm-page-container-content__link"
                          onClick={showBuyModal}
                          key={`${nativeCurrency}-buy-button`}
                        >
                          {t('buyAsset', [nativeCurrency])}
                        </Button>,
                      ])}
                    </Typography>
                  ) : (
                    <Typography variant={TYPOGRAPHY.H7} align="left">
                      {t('insufficientCurrencyDeposit', [
                        nativeCurrency,
                        networkName,
                      ])}
                    </Typography>
                  )
                }
                useIcon
                iconFillColor="var(--color-error-default)"
                type="danger"
              />
>>>>>>> 53006d4c
            </div>
          )}
          {shouldDisplayWarning && errorKey !== INSUFFICIENT_FUNDS_ERROR_KEY && (
            <div className="confirm-approve-content__warning">
              <ErrorMessage errorKey={errorKey} />
            </div>
          )}
          {contentComponent && (
            <PageContainerFooter
              onCancel={onCancel}
              cancelText={t('reject')}
              onSubmit={onSubmit}
              submitText={t('confirm')}
              disabled={disabled}
            >
              {unapprovedTxCount > 1 && (
                <a onClick={onCancelAll}>
                  {t('rejectTxsN', [unapprovedTxCount])}
                </a>
              )}
            </PageContainerFooter>
          )}
          {editingGas && !supportsEIP1559V2 && (
            <EditGasPopover
              mode={EDIT_GAS_MODES.MODIFY_IN_PLACE}
              onClose={handleCloseEditGas}
              transaction={currentTransaction}
            />
          )}
          {supportsEIP1559V2 && (
            <>
              <EditGasFeePopover />
              <AdvancedGasFeePopover />
            </>
          )}
        </div>
      </GasFeeContextProvider>
    );
  }
}<|MERGE_RESOLUTION|>--- conflicted
+++ resolved
@@ -4,14 +4,7 @@
 import { EDIT_GAS_MODES } from '../../../../shared/constants/gas';
 import { GasFeeContextProvider } from '../../../contexts/gasFee';
 import { TRANSACTION_TYPES } from '../../../../shared/constants/transaction';
-<<<<<<< HEAD
-import {
-  NETWORK_TO_NAME_MAP,
-  MAINNET_CHAIN_ID,
-} from '../../../../shared/constants/network';
-=======
 import { NETWORK_TO_NAME_MAP } from '../../../../shared/constants/network';
->>>>>>> 53006d4c
 
 import { PageContainerFooter } from '../../ui/page-container';
 import Dialog from '../../ui/dialog';
@@ -102,10 +95,7 @@
     supportsEIP1559V2: PropTypes.bool,
     nativeCurrency: PropTypes.string,
     showBuyModal: PropTypes.func,
-<<<<<<< HEAD
-=======
     isBuyableChain: PropTypes.bool,
->>>>>>> 53006d4c
   };
 
   render() {
@@ -160,10 +150,7 @@
       supportsEIP1559V2,
       nativeCurrency,
       showBuyModal,
-<<<<<<< HEAD
-=======
       isBuyableChain,
->>>>>>> 53006d4c
     } = this.props;
 
     const showAddToAddressDialog =
@@ -270,53 +257,11 @@
               showBuyModal={showBuyModal}
               toAddress={toAddress}
               transactionType={currentTransaction.type}
-<<<<<<< HEAD
-=======
               isBuyableChain={isBuyableChain}
->>>>>>> 53006d4c
             />
           )}
           {shouldDisplayWarning && errorKey === INSUFFICIENT_FUNDS_ERROR_KEY && (
             <div className="confirm-approve-content__warning">
-<<<<<<< HEAD
-              {currentTransaction.chainId === MAINNET_CHAIN_ID ? (
-                <ActionableMessage
-                  message={
-                    <Typography variant={TYPOGRAPHY.H7} align="left">
-                      {t('insufficientCurrency', [nativeCurrency, networkName])}
-                      <Button
-                        type="link"
-                        className="page-container__link"
-                        onClick={showBuyModal}
-                      >
-                        {t('buyEth')}
-                      </Button>
-
-                      {t('orDeposit')}
-                    </Typography>
-                  }
-                  useIcon
-                  iconFillColor="#d73a49"
-                  type="danger"
-                />
-              ) : (
-                <ActionableMessage
-                  message={
-                    <Typography
-                      variant={TYPOGRAPHY.H7}
-                      align="left"
-                      margin={[0, 0]}
-                    >
-                      {t('insufficientCurrency', [nativeCurrency, networkName])}
-                      {t('buyOther', [nativeCurrency])}
-                    </Typography>
-                  }
-                  useIcon
-                  iconFillColor="#d73a49"
-                  type="danger"
-                />
-              )}
-=======
               <ActionableMessage
                 message={
                   isBuyableChain ? (
@@ -347,7 +292,6 @@
                 iconFillColor="var(--color-error-default)"
                 type="danger"
               />
->>>>>>> 53006d4c
             </div>
           )}
           {shouldDisplayWarning && errorKey !== INSUFFICIENT_FUNDS_ERROR_KEY && (
