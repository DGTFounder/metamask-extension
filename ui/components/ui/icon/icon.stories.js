--- conflicted
+++ resolved
@@ -1,14 +1,10 @@
 import PropTypes from 'prop-types';
 import React from 'react';
-<<<<<<< HEAD
-import { COLORS, SEVERITIES } from '../../../helpers/constants/design-system';
-=======
 import {
   COLORS,
   SEVERITIES,
   TYPOGRAPHY,
 } from '../../../helpers/constants/design-system';
->>>>>>> 53006d4c
 import Card from '../card';
 import Typography from '../typography';
 import Box from '../box';
@@ -33,15 +29,12 @@
 import IconCaretRight from './icon-caret-right';
 import IconCaretDown from './icon-caret-down';
 import IconCaretUp from './icon-caret-up';
-<<<<<<< HEAD
-=======
 import IconCheck from './icon-check';
 import IconCog from './icon-cog';
 import IconConnect from './icon-connect';
 import IconImport from './icon-import';
 import IconSpeechBubbles from './icon-speech-bubbles';
 import IconPlus from './icon-plus';
->>>>>>> 53006d4c
 import IconEye from './icon-eye';
 import IconEyeSlash from './icon-eye-slash';
 import IconTokenSearch from './icon-token-search';
@@ -165,10 +158,6 @@
         <IconItem Component={<SwapIconComponent {...args} />} />
         <IconItem Component={<CopyIcon {...args} />} />
         <IconItem Component={<Preloader {...args} />} />
-        <IconItem Component={<IconCaretLeft {...args} />} />
-        <IconItem Component={<IconCaretRight {...args} />} />
-        <IconItem Component={<IconCaretDown {...args} />} />
-        <IconItem Component={<IconCaretUp {...args} />} />
         <IconItem Component={<IconEye {...args} />} />
         <IconItem Component={<IconEyeSlash {...args} />} />
       </div>
@@ -313,16 +302,6 @@
 };
 SendSwapIconStory.storyName = 'Send/SwapIcon';
 
-<<<<<<< HEAD
-export const PaperAirplaneStory = (args) => <PaperAirplane {...args} />;
-PaperAirplaneStory.args = {
-  size: 40,
-  color: 'var(--color-icon-default)',
-};
-PaperAirplaneStory.storyName = 'PaperAirplane';
-
-=======
->>>>>>> 53006d4c
 export const CopyIconStory = (args) => <CopyIcon {...args} />;
 CopyIconStory.args = {
   size: 40,
