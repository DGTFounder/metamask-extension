.button-group {
  display: flex;
  justify-content: center;
  align-items: center;

  &__button {
    font-size: $font-size-h5;
    border-style: solid;
<<<<<<< HEAD
    border-color: var(--alto);
    border-width: 1px;
=======
    border-color: var(--color-border-default);
    border-width: 1px 1px 1px;
>>>>>>> 634cf70a
    border-left: 0;
    flex: 1;
    padding: 12px;
    white-space: nowrap;
    overflow: hidden;
    text-overflow: ellipsis;

    &:first-child {
      border-left: 1px solid var(--color-border-default);
      border-radius: 4px 0 0 4px;
    }

    &:last-child {
      border-radius: 0 4px 4px 0;
    }

    &--active {
      background-color: var(--color-primary-default);
      color: var(--color-primary-inverse);
    }

    &:disabled {
      opacity: 0.5;
    }
  }
}

.radio-button-group {
  .radio-button {
    @include H7;

    color: var(--color-text-alternative);
    border: 1px solid var(--color-border-muted);
    background: var(--color-background-default);
    border-radius: 25px;
    height: 25px;
    margin-right: 8px;
    min-width: 48px;
    padding: 0;

    &--active {
      background: var(--color-primary-default);
      color: var(--color-primary-inverse);
      border: none;
    }

    &--danger {
      border: 1px solid var(--color-error-default);
      color: var(--color-error-default);
      background: var(--color-background-default);
    }

    &:hover {
      box-shadow: 0 0 14px rgba(0, 0, 0, 0.18);
    }
  }

  .radio-button--active.radio-button--danger {
    border: 1px solid var(--color-error-default);
    color: var(--color-error-inverse);
    background: var(--color-error-default);
  }
}<|MERGE_RESOLUTION|>--- conflicted
+++ resolved
@@ -6,13 +6,8 @@
   &__button {
     font-size: $font-size-h5;
     border-style: solid;
-<<<<<<< HEAD
-    border-color: var(--alto);
+    border-color: var(--color-border-default);
     border-width: 1px;
-=======
-    border-color: var(--color-border-default);
-    border-width: 1px 1px 1px;
->>>>>>> 634cf70a
     border-left: 0;
     flex: 1;
     padding: 12px;
