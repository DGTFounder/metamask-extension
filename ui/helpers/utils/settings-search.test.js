--- conflicted
+++ resolved
@@ -160,354 +160,9 @@
 };
 
 describe('Settings Search Utils', () => {
-<<<<<<< HEAD
-  describe('getSettingsRoutes', () => {
-    it('should get all settings', () => {
-      const expectedSettingsList = [
-        {
-          description: '',
-          icon: 'fa fa-cog',
-          route: '/settings/general#currency-conversion',
-          section: 'Currency Conversion',
-          tab: 'General',
-        },
-        {
-          description:
-            'Select native to prioritize displaying values in the native currency of the chain (e.g. ETH). Select Fiat to prioritize displaying values in your selected fiat currency.',
-          icon: 'fa fa-cog',
-          route: '/settings/general#primary-currency',
-          section: 'Primary Currenc',
-          tab: 'General',
-        },
-        {
-          description: '',
-          icon: 'fa fa-cog',
-          route: '/settings/general#current-language',
-          section: 'Current Language',
-          tab: 'General',
-        },
-        {
-          description: '',
-          icon: 'fa fa-cog',
-          route: '/settings/general#account-identicon',
-          section: 'Current Language"',
-          tab: 'General',
-        },
-        {
-          description: '',
-          icon: 'fa fa-cog',
-          route: '/settings/general#zero-balancetokens',
-          section: 'Hide Tokens Without Balance',
-          tab: 'General',
-        },
-        {
-          description:
-            'State logs contain your public account addresses and sent transactions.',
-          icon: 'fas fa-sliders-h',
-          route: '/settings/advanced#state-logs',
-          section: 'State Logs',
-          tab: 'Advanced',
-        },
-        {
-          description: '',
-          icon: 'fas fa-sliders-h',
-          route: '/settings/advanced#sync-withmobile',
-          section: 'Sync with mobile',
-          tab: 'Advanced',
-        },
-        {
-          description:
-            'Resetting your account will clear your transaction history. This will not change the balances in your accounts or require you to re-enter your Secret Recovery Phrase.',
-          icon: 'fas fa-sliders-h',
-          route: '/settings/advanced#reset-account',
-          section: 'Reset Account',
-          tab: 'Advanced',
-        },
-        {
-          description:
-            'Select this to show gas price and limit controls directly on the send and confirm screens.',
-          icon: 'fas fa-sliders-h',
-          route: '/settings/advanced#advanced-gascontrols',
-          section: 'Advanced gas controls',
-          tab: 'Advanced',
-        },
-        {
-          description:
-            'Select this to show the hex data field on the send screen',
-          icon: 'fas fa-sliders-h',
-          route: '/settings/advanced#show-hexdata',
-          section: 'Show Hex Data',
-          tab: 'Advanced',
-        },
-        {
-          description: 'Select this to show fiat conversion on test network',
-          icon: 'fas fa-sliders-h',
-          route: '/settings/advanced#conversion-testnetworks',
-          section: 'Show Conversion on test networks',
-          tab: 'Advanced',
-        },
-        {
-          description: 'Select this to show test networks in network list',
-          icon: 'fas fa-sliders-h',
-          route: '/settings/advanced#show-testnets',
-          section: 'Show test networks',
-          tab: 'Advanced',
-        },
-        {
-          description:
-            'Turn this on to change the nonce (transaction number) on confirmation screens. This is an advanced feature, use cautiously.',
-          icon: 'fas fa-sliders-h',
-          route: '/settings/advanced#customize-nonce',
-          section: 'Customize transaction nonce',
-          tab: 'Advanced',
-        },
-        {
-          description:
-            'Set the idle time in minutes before MetaMask will become locked.',
-          icon: 'fas fa-sliders-h',
-          route: '/settings/advanced#autolock-timer',
-          section: 'Auto-Lock Timer (minutes)',
-          tab: 'Advanced',
-        },
-        {
-          description:
-            'Turn on to have your settings backed up with 3Box. This feature is currently experimental; use at your own risk.',
-          icon: 'fas fa-sliders-h',
-          route: '/settings/advanced#sync-with3box',
-          section: 'Sync data with 3Box (experimental)',
-          tab: 'Advanced',
-        },
-        {
-          description:
-            'Enter the URL of the IPFS CID gateway to use for ENS content resolution.',
-          icon: 'fas fa-sliders-h',
-          route: '/settings/advanced#ipfs-gateway',
-          section: 'IPFS Gateway',
-          tab: 'Advanced',
-        },
-        {
-          description: 'Preferred Ledger Connection Type',
-          icon: 'fas fa-sliders-h',
-          route: '/settings/advanced#ledger-connection',
-          section: 'Preferred Ledger Connection Type',
-          tab: 'Advanced',
-        },
-        {
-          description:
-            'Turn this on to dismiss the Secret Recovery Phrase backup reminder message. We highly recommend that you back up your Secret Recovery Phrase to avoid loss of funds',
-          icon: 'fas fa-sliders-h',
-          route: '/settings/advanced#dimiss-secretrecovery',
-          section: 'Dismiss Secret Recovery Phrase backup reminder',
-          tab: 'Advanced',
-        },
-        {
-          description: '',
-          icon: 'fa fa-address-book',
-          route: '/settings/contact-list',
-          section: '',
-          tab: '',
-        },
-        ///: BEGIN:ONLY_INCLUDE_IN(flask)
-        {
-          description: 'Snaps',
-          icon: 'fa fa-flask',
-          route: '/settings/snaps-list',
-          section: 'Snaps',
-          tab: 'Snaps',
-        },
-        ///: END:ONLY_INCLUDE_IN
-        {
-          description: 'Reveal Secret Recovery Phrase',
-          icon: 'fa fa-lock',
-          route: '/settings/security#reveal-secretrecovery',
-          section: 'Reveal Secret Recovery Phrase',
-          tab: 'Security & Privacy',
-        },
-        {
-          description:
-            'Select this to use Etherscan to show incoming transactions in the transactions list',
-          icon: 'fa fa-lock',
-          route: '/settings/security#incoming-transaction',
-          section: 'Show Incoming Transactions',
-          tab: 'Security & Privacy',
-        },
-        {
-          description:
-            'Display a warning for phishing domains targeting Ethereum users',
-          icon: 'fa fa-lock',
-          route: '/settings/security#phishing-detection',
-          section: 'Use Phishing Detection',
-          tab: 'Security & Privacy',
-        },
-        {
-          description:
-            'Participate in MetaMetrics to help us make MetaMask better',
-          icon: 'fa fa-lock',
-          route: '/settings/security#metrametrics',
-          section: 'Participate in MetaMetrics',
-          tab: 'Security & Privacy',
-        },
-        {
-          description:
-            'Browsing a website with an unconnected account selected',
-          icon: 'fa fa-bell',
-          route: '/settings/alerts#unconnected-account',
-          section: 'Browsing a website with an unconnected account selected',
-          tab: 'Alerts',
-        },
-        {
-          description:
-            'When a website tries to use the removed window.web3 API',
-          icon: 'fa fa-bell',
-          route: '/settings/alerts#web3-shimusage',
-          section: 'When a website tries to use the removed window.web3 API',
-          tab: 'Alerts',
-        },
-        {
-          description: 'Ethereum Mainnet',
-          icon: 'fa fa-plug',
-          route: '/settings/networks#networks-mainnet',
-          section: 'Ethereum Mainnet',
-          tab: 'Networks',
-        },
-        {
-          description: 'Ropsten Test Network',
-          icon: 'fa fa-plug',
-          route: '/settings/networks#networks-ropsten',
-          section: 'Ropsten Test Network',
-          tab: 'Networks',
-        },
-        {
-          description: 'Rinkeby Test Network',
-          icon: 'fa fa-plug',
-          route: '/settings/networks#networks-rinkeby',
-          section: 'Rinkeby Test Network',
-          tab: 'Networks',
-        },
-        {
-          description: 'Goerli Test Network',
-          icon: 'fa fa-plug',
-          route: '/settings/networks#networks-goerli',
-          section: 'Goerli Test Network',
-          tab: 'Networks',
-        },
-        {
-          description: 'Kovan Test Network',
-          icon: 'fa fa-plug',
-          route: '/settings/networks#networks-kovan',
-          section: 'Kovan Test Network',
-          tab: 'Networks',
-        },
-        {
-          description: 'Localhost 8545',
-          icon: 'fa fa-plug',
-          route: '/settings/networks#networks-localhost',
-          section: 'Localhost 8545',
-          tab: 'Networks',
-        },
-        {
-          description: 'MetaMask is designed and built around the world.',
-          icon: 'fa fa-info-circle',
-          route: '/settings/about-us#version',
-          section: 'MetaMask Version',
-          tab: 'About',
-        },
-        {
-          description: '',
-          icon: 'fa fa-info-circle',
-          route: '/settings/about-us#links',
-          section: 'Links',
-          tab: 'About',
-        },
-        {
-          description: 'Privacy Policy',
-          icon: 'fa fa-info-circle',
-          route: '/settings/about-us#privacy-policy',
-          section: 'Privacy Policy',
-          tab: 'About',
-        },
-        {
-          description: 'Terms of Use',
-          icon: 'fa fa-info-circle',
-          route: '/settings/about-us#terms',
-          section: 'Terms of Use',
-          tab: 'About',
-        },
-        {
-          description: 'Attributions',
-          icon: 'fa fa-info-circle',
-          route: '/settings/about-us#attributions',
-          section: 'Attributions',
-          tab: 'About',
-        },
-        {
-          description: 'Visit our Support Center',
-          icon: 'fa fa-info-circle',
-          route: '/settings/about-us#supportcenter',
-          section: 'Visit our Support Center',
-          tab: 'About',
-        },
-        {
-          description: 'Visit our web site',
-          icon: 'fa fa-info-circle',
-          route: '/settings/about-us#visitwebsite',
-          section: 'Visit our web site',
-          tab: 'About',
-        },
-        {
-          description: 'Contact us',
-          icon: 'fa fa-info-circle',
-          route: '/settings/about-us#contactus',
-          section: 'Contact us',
-          tab: 'About',
-        },
-        {
-          tab: 'Experimental',
-          section: 'Enable Enhanced Gas Fee UI',
-          description:
-            "We've updated how gas estimation and customization works. Turn on if you'd like to use the new gas experience. Learn more",
-          route: `/settings/experimental#enable-advanced-gas`,
-          icon: 'fa fa-flask',
-        },
-        {
-          /** TODO: Remove during TOKEN_DETECTION_V2 feature flag clean up */
-          description:
-            'We use third-party APIs to detect and display new tokens sent to your wallet. Turn off if you don’t want MetaMask to pull data from those services.',
-          icon: 'fa fa-flask',
-          route: '/settings/experimental#token-description',
-          section: 'Use Token Detection',
-          tab: 'Experimental',
-        },
-      ];
-      for (let i = 0; i < expectedSettingsList.length; i++) {
-        expectedSettingsList[i].id = i + 1;
-      }
-      expect(getSettingsRoutes(t)).toStrictEqual(expectedSettingsList);
-    });
-
-    it('should not get all settings', () => {
-      const expectedSettingsList = [
-        {
-          description: '',
-          image: 'general-icon.svg',
-          route: '/settings/general#currency-conversion',
-          section: 'Currency Conversion',
-          tab: 'General',
-        },
-        {
-          description: 'Contact us',
-          image: 'info-icon.svg',
-          route: '/settings/about-us#contactus',
-          section: 'Contact us',
-          tab: 'About',
-        },
-      ];
-      expect(getSettingsRoutes(t)).not.toStrictEqual(expectedSettingsList);
-=======
   describe('settingsRoutes', () => {
     it('should be an array of settings routes objects', () => {
       expect(getSettingsRoutes().length).toBeGreaterThan(0);
->>>>>>> 273c1ded
     });
   });
 
@@ -539,13 +194,9 @@
     });
 
     it('should get good experimental section number', () => {
-<<<<<<< HEAD
-      expect(getSettingsSectionNumber(t, t('experimental'))).toStrictEqual(2);
-=======
       expect(getNumberOfSettingsInSection(t, t('experimental'))).toStrictEqual(
         2,
       );
->>>>>>> 273c1ded
     });
 
     it('should get good about section number', () => {
