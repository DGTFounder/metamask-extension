--- conflicted
+++ resolved
@@ -68,24 +68,7 @@
     getCurrentSmartTransactionsEnabled,
   );
 
-<<<<<<< HEAD
-  const tokenImportedEvent = useNewMetricEvent({
-    event: 'Token Imported',
-    sensitiveProperties: {
-      symbol: tokenForImport?.symbol,
-      address: tokenForImport?.address,
-      chain_id: chainId,
-      is_hardware_wallet: hardwareWalletUsed,
-      hardware_wallet_type: hardwareWalletType,
-      stx_enabled: smartTransactionsEnabled,
-      current_stx_enabled: currentSmartTransactionsEnabled,
-      stx_user_opt_in: smartTransactionsOptInStatus,
-    },
-    category: 'swaps',
-  });
-=======
   const trackEvent = useContext(MetaMetricsContext);
->>>>>>> 53006d4c
 
   const close = useCallback(() => {
     setIsOpen(false);
