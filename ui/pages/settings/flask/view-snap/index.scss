--- conflicted
+++ resolved
@@ -8,11 +8,7 @@
   &__subheader {
     padding: 16px 4px;
     border-bottom: 1px solid var(--color-border-muted);
-<<<<<<< HEAD
-    margin-right: 24px;
-=======
     margin-inline-end: 24px;
->>>>>>> 273c1ded
     height: 72px;
     align-items: center;
     display: flex;
