import React, { Component } from 'react';
import PropTypes from 'prop-types';
///: BEGIN:ONLY_INCLUDE_IN(flask)
import { stripHexPrefix } from 'ethereumjs-util';
///: END:ONLY_INCLUDE_IN
import ConfirmPageContainer from '../../components/app/confirm-page-container';
import TransactionDecoding from '../../components/app/transaction-decoding';
import { isBalanceSufficient } from '../send/send.utils';
import { addHexes } from '../../helpers/utils/conversions.util';
import {
  CONFIRM_TRANSACTION_ROUTE,
  DEFAULT_ROUTE,
} from '../../helpers/constants/routes';
import {
  INSUFFICIENT_FUNDS_ERROR_KEY,
  GAS_LIMIT_TOO_LOW_ERROR_KEY,
  ETH_GAS_PRICE_FETCH_WARNING_KEY,
  GAS_PRICE_FETCH_FAILURE_ERROR_KEY,
} from '../../helpers/constants/error-keys';
import UserPreferencedCurrencyDisplay from '../../components/app/user-preferenced-currency-display';
import CopyRawData from '../../components/app/transaction-decoding/components/ui/copy-raw-data';

import { PRIMARY, SECONDARY } from '../../helpers/constants/common';
import TextField from '../../components/ui/text-field';
import ActionableMessage from '../../components/ui/actionable-message';
import Disclosure from '../../components/ui/disclosure';
import { EVENT } from '../../../shared/constants/metametrics';
import {
  TRANSACTION_TYPES,
  TRANSACTION_STATUSES,
} from '../../../shared/constants/transaction';
import { getMethodName } from '../../helpers/utils/metrics';
import {
  getTransactionTypeTitle,
  isLegacyTransaction,
} from '../../helpers/utils/transactions.util';
import { toBuffer } from '../../../shared/modules/buffer-utils';

import { TransactionModalContextProvider } from '../../contexts/transaction-modal';
import TransactionDetail from '../../components/app/transaction-detail/transaction-detail.component';
import TransactionDetailItem from '../../components/app/transaction-detail-item/transaction-detail-item.component';
import InfoTooltip from '../../components/ui/info-tooltip/info-tooltip';
import LoadingHeartBeat from '../../components/ui/loading-heartbeat';
import GasDetailsItem from '../../components/app/gas-details-item';
import GasTiming from '../../components/app/gas-timing/gas-timing.component';
import LedgerInstructionField from '../../components/app/ledger-instruction-field';
import MultiLayerFeeMessage from '../../components/app/multilayer-fee-message';
import Typography from '../../components/ui/typography/typography';
import {
  COLORS,
  FONT_STYLE,
  TYPOGRAPHY,
} from '../../helpers/constants/design-system';
import {
  disconnectGasFeeEstimatePoller,
  getGasFeeEstimatesAndStartPolling,
  addPollingTokenToAppState,
  removePollingTokenFromAppState,
} from '../../store/actions';

import { MIN_GAS_LIMIT_DEC } from '../send/send.constants';

import { hexToDecimal } from '../../../shared/lib/metamask-controller-utils';
import { hexWEIToDecGWEI } from '../../../shared/lib/transactions-controller-utils';
///: BEGIN:ONLY_INCLUDE_IN(flask)
import { SnapInsight } from '../../components/app/confirm-page-container/flask/snap-insight';
import { DropdownTab, Tab } from '../../components/ui/tabs';
///: END:ONLY_INCLUDE_IN

import {
  NETWORK_TO_NAME_MAP,
  ///: BEGIN:ONLY_INCLUDE_IN(flask)
  CHAIN_ID_TO_NETWORK_ID_MAP,
  ///: END:ONLY_INCLUDE_IN
} from '../../../shared/constants/network';
import TransactionAlerts from './transaction-alerts';

const renderHeartBeatIfNotInTest = () =>
  process.env.IN_TEST ? null : <LoadingHeartBeat />;

export default class ConfirmTransactionBase extends Component {
  static contextTypes = {
    t: PropTypes.func,
    trackEvent: PropTypes.func,
  };

  static propTypes = {
    // react-router props
    history: PropTypes.object,
    // Redux props
    balance: PropTypes.string,
    cancelTransaction: PropTypes.func,
    cancelAllTransactions: PropTypes.func,
    clearConfirmTransaction: PropTypes.func,
    conversionRate: PropTypes.number,
    fromAddress: PropTypes.string,
    fromName: PropTypes.string,
    hexTransactionAmount: PropTypes.string,
    hexMinimumTransactionFee: PropTypes.string,
    hexMaximumTransactionFee: PropTypes.string,
    hexTransactionTotal: PropTypes.string,
    methodData: PropTypes.object,
    nonce: PropTypes.string,
    useNonceField: PropTypes.bool,
    customNonceValue: PropTypes.string,
    updateCustomNonce: PropTypes.func,
    sendTransaction: PropTypes.func,
    showTransactionConfirmedModal: PropTypes.func,
    showRejectTransactionsConfirmationModal: PropTypes.func,
    toAddress: PropTypes.string,
    tokenData: PropTypes.object,
    tokenProps: PropTypes.object,
    toName: PropTypes.string,
    toEns: PropTypes.string,
    toNickname: PropTypes.string,
    transactionStatus: PropTypes.string,
    txData: PropTypes.object,
    unapprovedTxCount: PropTypes.number,
    currentNetworkUnapprovedTxs: PropTypes.object,
    customGas: PropTypes.object,
    // Component props
    actionKey: PropTypes.string,
    contentComponent: PropTypes.node,
    dataComponent: PropTypes.node,
    dataHexComponent: PropTypes.node,
    hideData: PropTypes.bool,
    hideSubtitle: PropTypes.bool,
    tokenAddress: PropTypes.string,
    customTokenAmount: PropTypes.string,
    dappProposedTokenAmount: PropTypes.string,
    currentTokenBalance: PropTypes.string,
    onEdit: PropTypes.func,
    subtitleComponent: PropTypes.node,
    title: PropTypes.string,
    image: PropTypes.string,
    type: PropTypes.string,
    getNextNonce: PropTypes.func,
    nextNonce: PropTypes.number,
    tryReverseResolveAddress: PropTypes.func.isRequired,
    hideSenderToRecipient: PropTypes.bool,
    showAccountInHeader: PropTypes.bool,
    mostRecentOverviewPage: PropTypes.string.isRequired,
    isEthGasPrice: PropTypes.bool,
    noGasPrice: PropTypes.bool,
    setDefaultHomeActiveTabName: PropTypes.func,
    primaryTotalTextOverride: PropTypes.string,
    secondaryTotalTextOverride: PropTypes.string,
    gasIsLoading: PropTypes.bool,
    primaryTotalTextOverrideMaxAmount: PropTypes.string,
    useNativeCurrencyAsPrimaryCurrency: PropTypes.bool,
    maxFeePerGas: PropTypes.string,
    maxPriorityFeePerGas: PropTypes.string,
    baseFeePerGas: PropTypes.string,
    isMainnet: PropTypes.bool,
    gasFeeIsCustom: PropTypes.bool,
    showLedgerSteps: PropTypes.bool.isRequired,
    nativeCurrency: PropTypes.string,
    supportsEIP1559: PropTypes.bool,
    hardwareWalletRequiresConnection: PropTypes.bool,
    isMultiLayerFeeNetwork: PropTypes.bool,
    eip1559V2Enabled: PropTypes.bool,
    showBuyModal: PropTypes.func,
    isBuyableChain: PropTypes.bool,
    setApproveForAllArg: PropTypes.bool,
<<<<<<< HEAD
=======
    ///: BEGIN:ONLY_INCLUDE_IN(flask)
    insightSnaps: PropTypes.arrayOf(PropTypes.object),
    ///: END:ONLY_INCLUDE_IN
>>>>>>> d98c0942
  };

  state = {
    submitting: false,
    submitError: null,
    submitWarning: '',
    ethGasPriceWarning: '',
    editingGas: false,
    userAcknowledgedGasMissing: false,
    ///: BEGIN:ONLY_INCLUDE_IN(flask)
    selectedInsightSnapId: this.props.insightSnaps[0]?.id,
    ///: END:ONLY_INCLUDE_IN
  };

  componentDidUpdate(prevProps) {
    const {
      transactionStatus,
      showTransactionConfirmedModal,
      history,
      clearConfirmTransaction,
      nextNonce,
      customNonceValue,
      toAddress,
      tryReverseResolveAddress,
      isEthGasPrice,
      setDefaultHomeActiveTabName,
    } = this.props;
    const {
      customNonceValue: prevCustomNonceValue,
      nextNonce: prevNextNonce,
      toAddress: prevToAddress,
      transactionStatus: prevTxStatus,
      isEthGasPrice: prevIsEthGasPrice,
    } = prevProps;
    const statusUpdated = transactionStatus !== prevTxStatus;
    const txDroppedOrConfirmed =
      transactionStatus === TRANSACTION_STATUSES.DROPPED ||
      transactionStatus === TRANSACTION_STATUSES.CONFIRMED;

    if (
      nextNonce !== prevNextNonce ||
      customNonceValue !== prevCustomNonceValue
    ) {
      if (nextNonce !== null && customNonceValue > nextNonce) {
        this.setState({
          submitWarning: this.context.t('nextNonceWarning', [nextNonce]),
        });
      } else {
        this.setState({ submitWarning: '' });
      }
    }

    if (statusUpdated && txDroppedOrConfirmed) {
      showTransactionConfirmedModal({
        onSubmit: () => {
          clearConfirmTransaction();
          setDefaultHomeActiveTabName('Activity').then(() => {
            history.push(DEFAULT_ROUTE);
          });
        },
      });
    }

    if (toAddress && toAddress !== prevToAddress) {
      tryReverseResolveAddress(toAddress);
    }

    if (isEthGasPrice !== prevIsEthGasPrice) {
      if (isEthGasPrice) {
        this.setState({
          ethGasPriceWarning: this.context.t(ETH_GAS_PRICE_FETCH_WARNING_KEY),
        });
      } else {
        this.setState({
          ethGasPriceWarning: '',
        });
      }
    }
  }

  getErrorKey() {
    const {
      balance,
      conversionRate,
      hexMaximumTransactionFee,
      txData: { txParams: { value: amount } = {} } = {},
      customGas,
      noGasPrice,
      gasFeeIsCustom,
    } = this.props;

    const insufficientBalance =
      balance &&
      !isBalanceSufficient({
        amount,
        gasTotal: hexMaximumTransactionFee || '0x0',
        balance,
        conversionRate,
      });

    if (insufficientBalance) {
      return {
        valid: false,
        errorKey: INSUFFICIENT_FUNDS_ERROR_KEY,
      };
    }

    if (hexToDecimal(customGas.gasLimit) < Number(MIN_GAS_LIMIT_DEC)) {
      return {
        valid: false,
        errorKey: GAS_LIMIT_TOO_LOW_ERROR_KEY,
      };
    }

    if (noGasPrice && !gasFeeIsCustom) {
      return {
        valid: false,
        errorKey: GAS_PRICE_FETCH_FAILURE_ERROR_KEY,
      };
    }

    return {
      valid: true,
    };
  }

  handleEditGas() {
    const {
      actionKey,
      txData: { origin },
      methodData = {},
    } = this.props;

    this.context.trackEvent({
      category: EVENT.CATEGORIES.TRANSACTIONS,
      event: 'User clicks "Edit" on gas',
      properties: {
        action: 'Confirm Screen',
        legacy_event: true,
        recipientKnown: null,
        functionType:
          actionKey ||
          getMethodName(methodData.name) ||
          TRANSACTION_TYPES.CONTRACT_INTERACTION,
        origin,
      },
    });

    this.setState({ editingGas: true });
  }

  handleCloseEditGas() {
    this.setState({ editingGas: false });
  }

  ///: BEGIN:ONLY_INCLUDE_IN(flask)
  handleSnapSelected(snapId) {
    this.setState({ selectedInsightSnapId: snapId });
  }
  ///: END:ONLY_INCLUDE_IN

  setUserAcknowledgedGasMissing() {
    this.setState({ userAcknowledgedGasMissing: true });
  }

  renderDetails() {
    const {
      primaryTotalTextOverride,
      secondaryTotalTextOverride,
      hexMinimumTransactionFee,
      hexMaximumTransactionFee,
      hexTransactionTotal,
      useNonceField,
      customNonceValue,
      updateCustomNonce,
      nextNonce,
      getNextNonce,
      txData,
      useNativeCurrencyAsPrimaryCurrency,
      primaryTotalTextOverrideMaxAmount,
      maxFeePerGas,
      maxPriorityFeePerGas,
      isMainnet,
      showLedgerSteps,
      supportsEIP1559,
      isMultiLayerFeeNetwork,
      nativeCurrency,
      showBuyModal,
      isBuyableChain,
    } = this.props;
    const { t } = this.context;
    const { userAcknowledgedGasMissing } = this.state;

    const { valid } = this.getErrorKey();
    const isDisabled = () => {
      return userAcknowledgedGasMissing ? false : !valid;
    };

    const hasSimulationError = Boolean(txData.simulationFails);

    const renderSimulationFailureWarning =
      hasSimulationError && !userAcknowledgedGasMissing;
    const networkName = NETWORK_TO_NAME_MAP[txData.chainId];

    const renderTotalMaxAmount = () => {
      if (
        primaryTotalTextOverrideMaxAmount === undefined &&
        secondaryTotalTextOverride === undefined
      ) {
        // Native Send
        return (
          <UserPreferencedCurrencyDisplay
            type={PRIMARY}
            key="total-max-amount"
            value={addHexes(txData.txParams.value, hexMaximumTransactionFee)}
            hideLabel={!useNativeCurrencyAsPrimaryCurrency}
          />
        );
      }

      // Token send
      return useNativeCurrencyAsPrimaryCurrency
        ? primaryTotalTextOverrideMaxAmount
        : secondaryTotalTextOverride;
    };

    const renderTotalDetailTotal = () => {
      if (
        primaryTotalTextOverride === undefined &&
        secondaryTotalTextOverride === undefined
      ) {
        return (
          <div className="confirm-page-container-content__total-value">
            <LoadingHeartBeat estimateUsed={this.props.txData?.userFeeLevel} />
            <UserPreferencedCurrencyDisplay
              type={PRIMARY}
              key="total-detail-value"
              value={hexTransactionTotal}
              hideLabel={!useNativeCurrencyAsPrimaryCurrency}
            />
          </div>
        );
      }
      return useNativeCurrencyAsPrimaryCurrency
        ? primaryTotalTextOverride
        : secondaryTotalTextOverride;
    };

    const renderTotalDetailText = () => {
      if (
        primaryTotalTextOverride === undefined &&
        secondaryTotalTextOverride === undefined
      ) {
        return (
          <div className="confirm-page-container-content__total-value">
            <LoadingHeartBeat estimateUsed={this.props.txData?.userFeeLevel} />
            <UserPreferencedCurrencyDisplay
              type={SECONDARY}
              key="total-detail-text"
              value={hexTransactionTotal}
              hideLabel={Boolean(useNativeCurrencyAsPrimaryCurrency)}
            />
          </div>
        );
      }
      return useNativeCurrencyAsPrimaryCurrency
        ? secondaryTotalTextOverride
        : primaryTotalTextOverride;
    };

    const nonceField = useNonceField ? (
      <div>
        <div className="confirm-detail-row">
          <div className="confirm-detail-row__label">
            {t('nonceFieldHeading')}
          </div>
          <div className="custom-nonce-input">
            <TextField
              type="number"
              min={0}
              placeholder={
                typeof nextNonce === 'number' ? nextNonce.toString() : null
              }
              onChange={({ target: { value } }) => {
                if (!value.length || Number(value) < 0) {
                  updateCustomNonce('');
                } else {
                  updateCustomNonce(String(Math.floor(value)));
                }
                getNextNonce();
              }}
              fullWidth
              margin="dense"
              value={customNonceValue || ''}
            />
          </div>
        </div>
      </div>
    ) : null;

    const renderGasDetailsItem = () => {
      return this.supportsEIP1559V2 ? (
        <GasDetailsItem
          key="gas_details"
          userAcknowledgedGasMissing={userAcknowledgedGasMissing}
        />
      ) : (
        <TransactionDetailItem
          key="gas-item"
          detailTitle={
            txData.dappSuggestedGasFees ? (
              <>
                {t('transactionDetailGasHeading')}
                <InfoTooltip
                  contentText={t('transactionDetailDappGasTooltip')}
                  position="top"
                >
                  <i className="fa fa-info-circle" />
                </InfoTooltip>
              </>
            ) : (
              <>
                {t('transactionDetailGasHeading')}
                <InfoTooltip
                  contentText={
                    <>
                      <p>
                        {t('transactionDetailGasTooltipIntro', [
                          isMainnet ? t('networkNameEthereum') : '',
                        ])}
                      </p>
                      <p>{t('transactionDetailGasTooltipExplanation')}</p>
                      <p>
                        <a
                          href="https://community.metamask.io/t/what-is-gas-why-do-transactions-take-so-long/3172"
                          target="_blank"
                          rel="noopener noreferrer"
                        >
                          {t('transactionDetailGasTooltipConversion')}
                        </a>
                      </p>
                    </>
                  }
                  position="top"
                >
                  <i className="fa fa-info-circle" />
                </InfoTooltip>
              </>
            )
          }
          detailText={
            <div className="confirm-page-container-content__currency-container test">
              {renderHeartBeatIfNotInTest()}
              <UserPreferencedCurrencyDisplay
                type={SECONDARY}
                value={hexMinimumTransactionFee}
                hideLabel={Boolean(useNativeCurrencyAsPrimaryCurrency)}
              />
            </div>
          }
          detailTotal={
            <div className="confirm-page-container-content__currency-container">
              {renderHeartBeatIfNotInTest()}
              <UserPreferencedCurrencyDisplay
                type={PRIMARY}
                value={hexMinimumTransactionFee}
                hideLabel={!useNativeCurrencyAsPrimaryCurrency}
                numberOfDecimals={6}
              />
            </div>
          }
          subText={
            <>
              <strong key="editGasSubTextFeeLabel">
                {t('editGasSubTextFeeLabel')}
              </strong>
              <div
                key="editGasSubTextFeeValue"
                className="confirm-page-container-content__currency-container"
              >
                {renderHeartBeatIfNotInTest()}
                <UserPreferencedCurrencyDisplay
                  key="editGasSubTextFeeAmount"
                  type={PRIMARY}
                  value={hexMaximumTransactionFee}
                  hideLabel={!useNativeCurrencyAsPrimaryCurrency}
                />
              </div>
            </>
          }
          subTitle={
            <>
              {txData.dappSuggestedGasFees ? (
                <Typography
                  variant={TYPOGRAPHY.H7}
                  fontStyle={FONT_STYLE.ITALIC}
                  color={COLORS.TEXT_ALTERNATIVE}
                >
                  {t('transactionDetailDappGasMoreInfo')}
                </Typography>
              ) : (
                ''
              )}
              {supportsEIP1559 && (
                <GasTiming
                  maxPriorityFeePerGas={hexWEIToDecGWEI(
                    maxPriorityFeePerGas ||
                      txData.txParams.maxPriorityFeePerGas,
                  ).toString()}
                  maxFeePerGas={hexWEIToDecGWEI(
                    maxFeePerGas || txData.txParams.maxFeePerGas,
                  ).toString()}
                />
              )}
            </>
          }
        />
      );
    };

    const simulationFailureWarning = () => (
      <div className="confirm-page-container-content__error-container">
        <ActionableMessage
          message={t('simulationErrorMessageV2')}
          useIcon
          iconFillColor="var(--color-error-default)"
          type="danger"
          primaryActionV2={
            userAcknowledgedGasMissing === true
              ? undefined
              : {
                  label: t('proceedWithTransaction'),
                  onClick: () => this.setUserAcknowledgedGasMissing(),
                }
          }
        />
      </div>
    );

    return (
      <div className="confirm-page-container-content__details">
        <TransactionAlerts
          setUserAcknowledgedGasMissing={() =>
            this.setUserAcknowledgedGasMissing()
          }
          userAcknowledgedGasMissing={userAcknowledgedGasMissing}
          nativeCurrency={nativeCurrency}
          networkName={networkName}
          showBuyModal={showBuyModal}
          type={txData.type}
          isBuyableChain={isBuyableChain}
        />
        <TransactionDetail
          disabled={isDisabled()}
          userAcknowledgedGasMissing={userAcknowledgedGasMissing}
          onEdit={
            renderSimulationFailureWarning || isMultiLayerFeeNetwork
              ? null
              : () => this.handleEditGas()
          }
          rows={[
            renderSimulationFailureWarning &&
              !this.supportsEIP1559V2 &&
              simulationFailureWarning(),
            !renderSimulationFailureWarning &&
              !isMultiLayerFeeNetwork &&
              renderGasDetailsItem(),
            !renderSimulationFailureWarning && isMultiLayerFeeNetwork && (
              <MultiLayerFeeMessage
                transaction={txData}
                layer2fee={hexMinimumTransactionFee}
                nativeCurrency={nativeCurrency}
              />
            ),
            !isMultiLayerFeeNetwork && (
              <TransactionDetailItem
                key="total-item"
                detailTitle={t('total')}
                detailText={renderTotalDetailText()}
                detailTotal={renderTotalDetailTotal()}
                subTitle={t('transactionDetailGasTotalSubtitle')}
                subText={
                  <div className="confirm-page-container-content__total-amount">
                    <LoadingHeartBeat
                      estimateUsed={this.props.txData?.userFeeLevel}
                    />
                    <strong key="editGasSubTextAmountLabel">
                      {t('editGasSubTextAmountLabel')}
                    </strong>{' '}
                    {renderTotalMaxAmount()}
                  </div>
                }
              />
            ),
          ]}
        />
        {nonceField}
        {showLedgerSteps ? (
          <LedgerInstructionField
            showDataInstruction={Boolean(txData.txParams?.data)}
          />
        ) : null}
      </div>
    );
  }

  renderData(functionType) {
    const { t } = this.context;
    const {
      txData: { txParams } = {},
      methodData: { params } = {},
      hideData,
      dataComponent,
    } = this.props;

    if (hideData) {
      return null;
    }

    const functionParams = params?.length
      ? `(${params.map(({ type }) => type).join(', ')})`
      : '';

    return (
      dataComponent || (
        <div className="confirm-page-container-content__data">
          <div className="confirm-page-container-content__data-box-label">
            {`${t('functionType')}:`}
            <span className="confirm-page-container-content__function-type">
              {`${functionType} ${functionParams}`}
            </span>
          </div>
          <Disclosure>
            <TransactionDecoding to={txParams?.to} inputData={txParams?.data} />
          </Disclosure>
        </div>
      )
    );
  }

  renderDataHex(functionType) {
    const { t } = this.context;
    const {
      txData: { txParams } = {},
      methodData: { params } = {},
      hideData,
      dataHexComponent,
    } = this.props;

    if (hideData || !txParams.to) {
      return null;
    }

    const functionParams = params?.length
      ? `(${params.map(({ type }) => type).join(', ')})`
      : '';

    return (
      dataHexComponent || (
        <div className="confirm-page-container-content__data">
          <div className="confirm-page-container-content__data-box-label">
            {`${t('functionType')}:`}
            <span className="confirm-page-container-content__function-type">
              {`${functionType} ${functionParams}`}
            </span>
          </div>
          {params && (
            <div className="confirm-page-container-content__data-box">
              <div className="confirm-page-container-content__data-field-label">
                {`${t('parameters')}:`}
              </div>
              <div>
                <pre>{JSON.stringify(params, null, 2)}</pre>
              </div>
            </div>
          )}
          <div className="confirm-page-container-content__data-box-label">
            {`${t('hexData')}: ${toBuffer(txParams?.data).length} bytes`}
          </div>
          <div className="confirm-page-container-content__data-box">
            {txParams?.data}
          </div>
          <CopyRawData data={txParams?.data} />
        </div>
      )
    );
  }

  ///: BEGIN:ONLY_INCLUDE_IN(flask)
  renderInsight() {
    const { txData, insightSnaps } = this.props;
    const { selectedInsightSnapId } = this.state;
    const { txParams, chainId } = txData;

    const selectedSnap = insightSnaps.find(
      ({ id }) => id === selectedInsightSnapId,
    );

    const networkId = CHAIN_ID_TO_NETWORK_ID_MAP[chainId];
    const caip2ChainId = `eip155:${networkId ?? stripHexPrefix(chainId)}`;

    if (
      txData.type !== TRANSACTION_TYPES.CONTRACT_INTERACTION ||
      !insightSnaps.length
    ) {
      return null;
    }

    const dropdownOptions = insightSnaps.map(
      ({ id, manifest: { proposedName } }) => ({
        value: id,
        name: proposedName,
      }),
    );

    return insightSnaps.length > 1 ? (
      <DropdownTab
        className="confirm-page-container-content__tab"
        options={dropdownOptions}
        selectedOption={selectedInsightSnapId}
        onChange={(snapId) => this.handleSnapSelected(snapId)}
      >
        <SnapInsight
          transaction={txParams}
          chainId={caip2ChainId}
          selectedSnap={selectedSnap}
        />
      </DropdownTab>
    ) : (
      <Tab
        className="confirm-page-container-content__tab"
        name={selectedSnap.manifest.proposedName}
      >
        <SnapInsight
          transaction={txParams}
          chainId={caip2ChainId}
          selectedSnap={selectedSnap}
        />
      </Tab>
    );
  }
  ///: END:ONLY_INCLUDE_IN

  handleEdit() {
    const {
      txData,
      tokenData,
      tokenProps,
      onEdit,
      actionKey,
      txData: { origin },
      methodData = {},
    } = this.props;

    this.context.trackEvent({
      category: EVENT.CATEGORIES.TRANSACTIONS,
      event: 'Edit Transaction',
      properties: {
        action: 'Confirm Screen',
        legacy_event: true,
        recipientKnown: null,
        functionType:
          actionKey ||
          getMethodName(methodData.name) ||
          TRANSACTION_TYPES.CONTRACT_INTERACTION,
        origin,
      },
    });

    onEdit({ txData, tokenData, tokenProps });
  }

  handleCancelAll() {
    const {
      cancelAllTransactions,
      clearConfirmTransaction,
      history,
      mostRecentOverviewPage,
      showRejectTransactionsConfirmationModal,
      unapprovedTxCount,
    } = this.props;

    showRejectTransactionsConfirmationModal({
      unapprovedTxCount,
      onSubmit: async () => {
        this._removeBeforeUnload();
        await cancelAllTransactions();
        clearConfirmTransaction();
        history.push(mostRecentOverviewPage);
      },
    });
  }

  handleCancel() {
    const {
      txData,
      cancelTransaction,
      history,
      mostRecentOverviewPage,
      clearConfirmTransaction,
      updateCustomNonce,
    } = this.props;

    this._removeBeforeUnload();
    updateCustomNonce('');
    cancelTransaction(txData).then(() => {
      clearConfirmTransaction();
      history.push(mostRecentOverviewPage);
    });
  }

  handleSubmit() {
    const {
      sendTransaction,
      clearConfirmTransaction,
      txData,
      history,
      mostRecentOverviewPage,
      updateCustomNonce,
      maxFeePerGas,
      customTokenAmount,
      dappProposedTokenAmount,
      currentTokenBalance,
      maxPriorityFeePerGas,
      baseFeePerGas,
      methodData,
    } = this.props;
    const { submitting } = this.state;
    const { name } = methodData;

    if (submitting) {
      return;
    }

    if (baseFeePerGas) {
      txData.estimatedBaseFee = baseFeePerGas;
    }

    if (name) {
      txData.contractMethodName = name;
    }

    if (dappProposedTokenAmount) {
      txData.dappProposedTokenAmount = dappProposedTokenAmount;
      txData.originalApprovalAmount = dappProposedTokenAmount;
    }

    if (customTokenAmount) {
      txData.customTokenAmount = customTokenAmount;
      txData.finalApprovalAmount = customTokenAmount;
    } else if (dappProposedTokenAmount !== undefined) {
      txData.finalApprovalAmount = dappProposedTokenAmount;
    }

    if (currentTokenBalance) {
      txData.currentTokenBalance = currentTokenBalance;
    }

    if (maxFeePerGas) {
      txData.txParams = {
        ...txData.txParams,
        maxFeePerGas,
      };
    }

    if (maxPriorityFeePerGas) {
      txData.txParams = {
        ...txData.txParams,
        maxPriorityFeePerGas,
      };
    }

    this.setState(
      {
        submitting: true,
        submitError: null,
      },
      () => {
        this._removeBeforeUnload();

        sendTransaction(txData)
          .then(() => {
            clearConfirmTransaction();
            this.setState(
              {
                submitting: false,
              },
              () => {
                history.push(mostRecentOverviewPage);
                updateCustomNonce('');
              },
            );
          })
          .catch((error) => {
            this.setState({
              submitting: false,
              submitError: error.message,
            });
            updateCustomNonce('');
          });
      },
    );
  }

  renderTitleComponent() {
    const { title, hexTransactionAmount, txData } = this.props;

    // Title string passed in by props takes priority
    if (title) {
      return null;
    }

    const isContractInteraction =
      txData.type === TRANSACTION_TYPES.CONTRACT_INTERACTION;

    return (
      <UserPreferencedCurrencyDisplay
        value={hexTransactionAmount}
        type={PRIMARY}
        showEthLogo
        ethLogoHeight={24}
        hideLabel={!isContractInteraction}
        showCurrencySuffix={isContractInteraction}
      />
    );
  }

  renderSubtitleComponent() {
    const { subtitleComponent, hexTransactionAmount } = this.props;

    return (
      subtitleComponent || (
        <UserPreferencedCurrencyDisplay
          value={hexTransactionAmount}
          type={SECONDARY}
          showEthLogo
          hideLabel
        />
      )
    );
  }

  handleNextTx(txId) {
    const { history, clearConfirmTransaction } = this.props;

    if (txId) {
      clearConfirmTransaction();
      history.push(`${CONFIRM_TRANSACTION_ROUTE}/${txId}`);
    }
  }

  getNavigateTxData() {
    const { currentNetworkUnapprovedTxs, txData: { id } = {} } = this.props;
    const enumUnapprovedTxs = Object.keys(currentNetworkUnapprovedTxs);
    const currentPosition = enumUnapprovedTxs.indexOf(id ? id.toString() : '');

    return {
      totalTx: enumUnapprovedTxs.length,
      positionOfCurrentTx: currentPosition + 1,
      nextTxId: enumUnapprovedTxs[currentPosition + 1],
      prevTxId: enumUnapprovedTxs[currentPosition - 1],
      showNavigation: enumUnapprovedTxs.length > 1,
      firstTx: enumUnapprovedTxs[0],
      lastTx: enumUnapprovedTxs[enumUnapprovedTxs.length - 1],
      ofText: this.context.t('ofTextNofM'),
      requestsWaitingText: this.context.t('requestsAwaitingAcknowledgement'),
    };
  }

  _beforeUnloadForGasPolling = () => {
    this._isMounted = false;
    if (this.state.pollingToken) {
      disconnectGasFeeEstimatePoller(this.state.pollingToken);
      removePollingTokenFromAppState(this.state.pollingToken);
    }
  };

  _removeBeforeUnload = () => {
    window.removeEventListener('beforeunload', this._beforeUnloadForGasPolling);
  };

  componentDidMount() {
    this._isMounted = true;
    const {
      toAddress,
      txData: { origin } = {},
      getNextNonce,
      tryReverseResolveAddress,
    } = this.props;
    const { trackEvent } = this.context;
    trackEvent({
      category: EVENT.CATEGORIES.TRANSACTIONS,
      event: 'Confirm: Started',
      properties: {
        action: 'Confirm Screen',
        legacy_event: true,
        origin,
      },
    });

    getNextNonce();
    if (toAddress) {
      tryReverseResolveAddress(toAddress);
    }

    /**
     * This makes a request to get estimates and begin polling, keeping track of the poll
     * token in component state.
     * It then disconnects polling upon componentWillUnmount. If the hook is unmounted
     * while waiting for `getGasFeeEstimatesAndStartPolling` to resolve, the `_isMounted`
     * flag ensures that a call to disconnect happens after promise resolution.
     */
    getGasFeeEstimatesAndStartPolling().then((pollingToken) => {
      if (this._isMounted) {
        addPollingTokenToAppState(pollingToken);
        this.setState({ pollingToken });
      } else {
        disconnectGasFeeEstimatePoller(pollingToken);
        removePollingTokenFromAppState(this.state.pollingToken);
      }
    });
    window.addEventListener('beforeunload', this._beforeUnloadForGasPolling);
  }

  componentWillUnmount() {
    this._beforeUnloadForGasPolling();
    this._removeBeforeUnload();
  }

  supportsEIP1559V2 =
    this.props.eip1559V2Enabled &&
    this.props.supportsEIP1559 &&
    !isLegacyTransaction(this.props.txData);

  render() {
    const { t } = this.context;
    const {
      fromName,
      fromAddress,
      toName,
      toAddress,
      toEns,
      toNickname,
      methodData,
      title,
      hideSubtitle,
      tokenAddress,
      contentComponent,
      onEdit,
      nonce,
      customNonceValue,
      unapprovedTxCount,
      type,
      hideSenderToRecipient,
      showAccountInHeader,
      txData,
      gasIsLoading,
      gasFeeIsCustom,
      nativeCurrency,
      hardwareWalletRequiresConnection,
      image,
      setApproveForAllArg,
    } = this.props;
    const {
      submitting,
      submitError,
      submitWarning,
      ethGasPriceWarning,
      editingGas,
      userAcknowledgedGasMissing,
    } = this.state;

    const { name } = methodData;
    const { valid, errorKey } = this.getErrorKey();
    const hasSimulationError = Boolean(txData.simulationFails);
    const renderSimulationFailureWarning =
      hasSimulationError && !userAcknowledgedGasMissing;
    const {
      totalTx,
      positionOfCurrentTx,
      nextTxId,
      prevTxId,
      showNavigation,
      firstTx,
      lastTx,
      ofText,
      requestsWaitingText,
    } = this.getNavigateTxData();

    let functionType;
    if (
      txData.type === TRANSACTION_TYPES.CONTRACT_INTERACTION &&
      txData.origin !== 'metamask'
    ) {
      functionType = getMethodName(name);
    }

    if (!functionType) {
      if (type) {
        functionType = getTransactionTypeTitle(t, type, nativeCurrency);
      } else {
        functionType = t('contractInteraction');
      }
    }

    return (
      <TransactionModalContextProvider>
        <ConfirmPageContainer
          fromName={fromName}
          fromAddress={fromAddress}
          showAccountInHeader={showAccountInHeader}
          toName={toName}
          toAddress={toAddress}
          toEns={toEns}
          toNickname={toNickname}
          showEdit={Boolean(onEdit)}
          action={functionType}
          title={title}
          image={image}
          titleComponent={this.renderTitleComponent()}
          subtitleComponent={this.renderSubtitleComponent()}
          hideSubtitle={hideSubtitle}
          detailsComponent={this.renderDetails()}
          dataComponent={this.renderData(functionType)}
          dataHexComponent={this.renderDataHex(functionType)}
          ///: BEGIN:ONLY_INCLUDE_IN(flask)
          insightComponent={this.renderInsight()}
          ///: END:ONLY_INCLUDE_IN
          contentComponent={contentComponent}
          nonce={customNonceValue || nonce}
          unapprovedTxCount={unapprovedTxCount}
          tokenAddress={tokenAddress}
          errorMessage={submitError}
          errorKey={errorKey}
          hasSimulationError={hasSimulationError}
          warning={submitWarning}
          totalTx={totalTx}
          positionOfCurrentTx={positionOfCurrentTx}
          nextTxId={nextTxId}
          prevTxId={prevTxId}
          showNavigation={showNavigation}
          onNextTx={(txId) => this.handleNextTx(txId)}
          firstTx={firstTx}
          lastTx={lastTx}
          ofText={ofText}
          requestsWaitingText={requestsWaitingText}
          disabled={
            renderSimulationFailureWarning ||
            !valid ||
            submitting ||
            hardwareWalletRequiresConnection ||
            (gasIsLoading && !gasFeeIsCustom)
          }
          onEdit={() => this.handleEdit()}
          onCancelAll={() => this.handleCancelAll()}
          onCancel={() => this.handleCancel()}
          onSubmit={() => this.handleSubmit()}
          hideSenderToRecipient={hideSenderToRecipient}
          origin={txData.origin}
          ethGasPriceWarning={ethGasPriceWarning}
          editingGas={editingGas}
          handleCloseEditGas={() => this.handleCloseEditGas()}
          currentTransaction={txData}
          supportsEIP1559V2={this.supportsEIP1559V2}
          nativeCurrency={nativeCurrency}
          setApproveForAllArg={setApproveForAllArg}
        />
      </TransactionModalContextProvider>
    );
  }
}<|MERGE_RESOLUTION|>--- conflicted
+++ resolved
@@ -162,12 +162,9 @@
     showBuyModal: PropTypes.func,
     isBuyableChain: PropTypes.bool,
     setApproveForAllArg: PropTypes.bool,
-<<<<<<< HEAD
-=======
     ///: BEGIN:ONLY_INCLUDE_IN(flask)
     insightSnaps: PropTypes.arrayOf(PropTypes.object),
     ///: END:ONLY_INCLUDE_IN
->>>>>>> d98c0942
   };
 
   state = {
