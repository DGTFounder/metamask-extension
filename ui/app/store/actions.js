--- conflicted
+++ resolved
@@ -8,403 +8,6 @@
 import { getMethodDataAsync } from '../helpers/utils/transactions.util'
 import { fetchSymbolAndDecimals } from '../helpers/utils/token-util'
 import switchDirection from '../helpers/utils/switch-direction'
-<<<<<<< HEAD
-const log = require('loglevel')
-const { ENVIRONMENT_TYPE_NOTIFICATION } = require('../../../app/scripts/lib/enums')
-const { hasUnconfirmedTransactions } = require('../helpers/utils/confirm-tx.util')
-const gasDuck = require('../ducks/gas/gas.duck')
-const WebcamUtils = require('../../lib/webcam-utils')
-
-const actions = {
-  _setBackgroundConnection: _setBackgroundConnection,
-
-  GO_HOME: 'GO_HOME',
-  goHome: goHome,
-  // modal state
-  MODAL_OPEN: 'UI_MODAL_OPEN',
-  MODAL_CLOSE: 'UI_MODAL_CLOSE',
-  showModal: showModal,
-  hideModal: hideModal,
-  // notification state
-  CLOSE_NOTIFICATION_WINDOW: 'CLOSE_NOTIFICATION_WINDOW',
-  closeNotifacationWindow: closeNotifacationWindow,
-  // sidebar state
-  SIDEBAR_OPEN: 'UI_SIDEBAR_OPEN',
-  SIDEBAR_CLOSE: 'UI_SIDEBAR_CLOSE',
-  showSidebar: showSidebar,
-  hideSidebar: hideSidebar,
-  // sidebar state
-  ALERT_OPEN: 'UI_ALERT_OPEN',
-  ALERT_CLOSE: 'UI_ALERT_CLOSE',
-  showAlert: showAlert,
-  hideAlert: hideAlert,
-  QR_CODE_DETECTED: 'UI_QR_CODE_DETECTED',
-  qrCodeDetected,
-  // network dropdown open
-  NETWORK_DROPDOWN_OPEN: 'UI_NETWORK_DROPDOWN_OPEN',
-  NETWORK_DROPDOWN_CLOSE: 'UI_NETWORK_DROPDOWN_CLOSE',
-  showNetworkDropdown: showNetworkDropdown,
-  hideNetworkDropdown: hideNetworkDropdown,
-  // menu state/
-  getNetworkStatus: 'getNetworkStatus',
-  // transition state
-  TRANSITION_FORWARD: 'TRANSITION_FORWARD',
-  TRANSITION_BACKWARD: 'TRANSITION_BACKWARD',
-  transitionForward,
-  transitionBackward,
-  // remote state
-  UPDATE_METAMASK_STATE: 'UPDATE_METAMASK_STATE',
-  updateMetamaskState: updateMetamaskState,
-  markAccountsFound,
-  // intialize screen
-  CREATE_NEW_VAULT_IN_PROGRESS: 'CREATE_NEW_VAULT_IN_PROGRESS',
-  SHOW_CREATE_VAULT: 'SHOW_CREATE_VAULT',
-  SHOW_RESTORE_VAULT: 'SHOW_RESTORE_VAULT',
-  fetchInfoToSync,
-  FORGOT_PASSWORD: 'FORGOT_PASSWORD',
-  forgotPassword: forgotPassword,
-  markPasswordForgotten,
-  unMarkPasswordForgotten,
-  SHOW_INIT_MENU: 'SHOW_INIT_MENU',
-  SHOW_INFO_PAGE: 'SHOW_INFO_PAGE',
-  SHOW_IMPORT_PAGE: 'SHOW_IMPORT_PAGE',
-  SHOW_NEW_ACCOUNT_PAGE: 'SHOW_NEW_ACCOUNT_PAGE',
-  SET_NEW_ACCOUNT_FORM: 'SET_NEW_ACCOUNT_FORM',
-  unlockMetamask: unlockMetamask,
-  unlockFailed: unlockFailed,
-  unlockSucceeded,
-  showCreateVault: showCreateVault,
-  showRestoreVault: showRestoreVault,
-  showInitializeMenu: showInitializeMenu,
-  showImportPage,
-  showNewAccountPage,
-  setNewAccountForm,
-  createNewVaultAndRestore: createNewVaultAndRestore,
-  createNewVaultInProgress: createNewVaultInProgress,
-  createNewVaultAndGetSeedPhrase,
-  unlockAndGetSeedPhrase,
-  addNewKeyring,
-  importNewAccount,
-  addNewAccount,
-  connectHardware,
-  checkHardwareStatus,
-  forgetDevice,
-  unlockHardwareWalletAccount,
-  NEW_ACCOUNT_SCREEN: 'NEW_ACCOUNT_SCREEN',
-  navigateToNewAccountScreen,
-  resetAccount,
-  removeAccount,
-  showInfoPage: showInfoPage,
-  CLOSE_WELCOME_SCREEN: 'CLOSE_WELCOME_SCREEN',
-  closeWelcomeScreen,
-  // seed recovery actions
-  REVEAL_SEED_CONFIRMATION: 'REVEAL_SEED_CONFIRMATION',
-  revealSeedConfirmation: revealSeedConfirmation,
-  requestRevealSeedWords,
-  // unlock screen
-  UNLOCK_IN_PROGRESS: 'UNLOCK_IN_PROGRESS',
-  UNLOCK_FAILED: 'UNLOCK_FAILED',
-  UNLOCK_SUCCEEDED: 'UNLOCK_SUCCEEDED',
-  UNLOCK_METAMASK: 'UNLOCK_METAMASK',
-  LOCK_METAMASK: 'LOCK_METAMASK',
-  tryUnlockMetamask: tryUnlockMetamask,
-  lockMetamask: lockMetamask,
-  unlockInProgress: unlockInProgress,
-  // error handling
-  displayWarning: displayWarning,
-  DISPLAY_WARNING: 'DISPLAY_WARNING',
-  HIDE_WARNING: 'HIDE_WARNING',
-  hideWarning: hideWarning,
-  // accounts screen
-  SET_SELECTED_ACCOUNT: 'SET_SELECTED_ACCOUNT',
-  SET_SELECTED_TOKEN: 'SET_SELECTED_TOKEN',
-  setSelectedToken,
-  SHOW_ACCOUNT_DETAIL: 'SHOW_ACCOUNT_DETAIL',
-  SHOW_ACCOUNTS_PAGE: 'SHOW_ACCOUNTS_PAGE',
-  SHOW_CONF_TX_PAGE: 'SHOW_CONF_TX_PAGE',
-  SHOW_CONF_MSG_PAGE: 'SHOW_CONF_MSG_PAGE',
-  SET_CURRENT_FIAT: 'SET_CURRENT_FIAT',
-  showQrScanner,
-  setCurrentCurrency,
-  setCurrentAccountTab,
-  // account detail screen
-  SHOW_SEND_PAGE: 'SHOW_SEND_PAGE',
-  showSendPage: showSendPage,
-  SHOW_SEND_TOKEN_PAGE: 'SHOW_SEND_TOKEN_PAGE',
-  showSendTokenPage,
-  ADD_TO_ADDRESS_BOOK: 'ADD_TO_ADDRESS_BOOK',
-  addToAddressBook: addToAddressBook,
-  REMOVE_FROM_ADDRESS_BOOK: 'REMOVE_FROM_ADDRESS_BOOK',
-  removeFromAddressBook: removeFromAddressBook,
-  REQUEST_ACCOUNT_EXPORT: 'REQUEST_ACCOUNT_EXPORT',
-  requestExportAccount: requestExportAccount,
-  EXPORT_ACCOUNT: 'EXPORT_ACCOUNT',
-  exportAccount: exportAccount,
-  SHOW_PRIVATE_KEY: 'SHOW_PRIVATE_KEY',
-  showPrivateKey: showPrivateKey,
-  exportAccountComplete,
-  SET_ACCOUNT_LABEL: 'SET_ACCOUNT_LABEL',
-  setAccountLabel,
-  updateNetworkNonce,
-  SET_NETWORK_NONCE: 'SET_NETWORK_NONCE',
-  // tx conf screen
-  COMPLETED_TX: 'COMPLETED_TX',
-  TRANSACTION_ERROR: 'TRANSACTION_ERROR',
-  NEXT_TX: 'NEXT_TX',
-  PREVIOUS_TX: 'PREV_TX',
-  EDIT_TX: 'EDIT_TX',
-  signMsg: signMsg,
-  cancelMsg: cancelMsg,
-  signPersonalMsg,
-  cancelPersonalMsg,
-  signTypedMsg,
-  cancelTypedMsg,
-  sendTx: sendTx,
-  signTx: signTx,
-  signTokenTx: signTokenTx,
-  updateTransaction,
-  updateAndApproveTx,
-  cancelTx: cancelTx,
-  cancelTxs,
-  completedTx: completedTx,
-  txError: txError,
-  nextTx: nextTx,
-  editTx,
-  previousTx: previousTx,
-  cancelAllTx: cancelAllTx,
-  viewPendingTx: viewPendingTx,
-  VIEW_PENDING_TX: 'VIEW_PENDING_TX',
-  updateTransactionParams,
-  UPDATE_TRANSACTION_PARAMS: 'UPDATE_TRANSACTION_PARAMS',
-  setNextNonce,
-  SET_NEXT_NONCE: 'SET_NEXT_NONCE',
-  getNextNonce,
-  // send screen
-  UPDATE_GAS_LIMIT: 'UPDATE_GAS_LIMIT',
-  UPDATE_GAS_PRICE: 'UPDATE_GAS_PRICE',
-  UPDATE_GAS_TOTAL: 'UPDATE_GAS_TOTAL',
-  UPDATE_SEND_FROM: 'UPDATE_SEND_FROM',
-  UPDATE_SEND_HEX_DATA: 'UPDATE_SEND_HEX_DATA',
-  UPDATE_SEND_TOKEN_BALANCE: 'UPDATE_SEND_TOKEN_BALANCE',
-  UPDATE_SEND_TO: 'UPDATE_SEND_TO',
-  UPDATE_SEND_AMOUNT: 'UPDATE_SEND_AMOUNT',
-  UPDATE_SEND_MEMO: 'UPDATE_SEND_MEMO',
-  UPDATE_SEND_ERRORS: 'UPDATE_SEND_ERRORS',
-  UPDATE_MAX_MODE: 'UPDATE_MAX_MODE',
-  UPDATE_SEND: 'UPDATE_SEND',
-  CLEAR_SEND: 'CLEAR_SEND',
-  OPEN_FROM_DROPDOWN: 'OPEN_FROM_DROPDOWN',
-  CLOSE_FROM_DROPDOWN: 'CLOSE_FROM_DROPDOWN',
-  GAS_LOADING_STARTED: 'GAS_LOADING_STARTED',
-  GAS_LOADING_FINISHED: 'GAS_LOADING_FINISHED',
-  UPDATE_SEND_ENS_RESOLUTION: 'UPDATE_SEND_ENS_RESOLUTION',
-  UPDATE_SEND_ENS_RESOLUTION_ERROR: 'UPDATE_SEND_ENS_RESOLUTION_ERROR',
-  updateSendEnsResolution,
-  updateSendEnsResolutionError,
-  setGasLimit,
-  setGasPrice,
-  updateGasData,
-  setGasTotal,
-  setSendTokenBalance,
-  updateSendTokenBalance,
-  updateSendHexData,
-  updateSendTo,
-  updateSendAmount,
-  updateSendMemo,
-  setMaxModeTo,
-  updateSend,
-  updateSendErrors,
-  clearSend,
-  setSelectedAddress,
-  gasLoadingStarted,
-  gasLoadingFinished,
-  // app messages
-  showAccountDetail: showAccountDetail,
-  BACK_TO_ACCOUNT_DETAIL: 'BACK_TO_ACCOUNT_DETAIL',
-  backToAccountDetail: backToAccountDetail,
-  showAccountsPage: showAccountsPage,
-  showConfTxPage: showConfTxPage,
-  // config screen
-  SHOW_CONFIG_PAGE: 'SHOW_CONFIG_PAGE',
-  SET_RPC_TARGET: 'SET_RPC_TARGET',
-  SET_DEFAULT_RPC_TARGET: 'SET_DEFAULT_RPC_TARGET',
-  SET_PROVIDER_TYPE: 'SET_PROVIDER_TYPE',
-  SET_PREVIOUS_PROVIDER: 'SET_PREVIOUS_PROVIDER',
-  showConfigPage,
-  SHOW_ADD_TOKEN_PAGE: 'SHOW_ADD_TOKEN_PAGE',
-  SHOW_ADD_SUGGESTED_TOKEN_PAGE: 'SHOW_ADD_SUGGESTED_TOKEN_PAGE',
-  showAddTokenPage,
-  showAddSuggestedTokenPage,
-  addToken,
-  addTokens,
-  removeToken,
-  updateTokens,
-  removeSuggestedTokens,
-  addKnownMethodData,
-  UPDATE_TOKENS: 'UPDATE_TOKENS',
-  updateAndSetCustomRpc: updateAndSetCustomRpc,
-  setRpcTarget: setRpcTarget,
-  delRpcTarget: delRpcTarget,
-  editRpc: editRpc,
-  setProviderType: setProviderType,
-  SET_HARDWARE_WALLET_DEFAULT_HD_PATH: 'SET_HARDWARE_WALLET_DEFAULT_HD_PATH',
-  setHardwareWalletDefaultHdPath,
-  updateProviderType,
-  // loading overlay
-  SHOW_LOADING: 'SHOW_LOADING_INDICATION',
-  HIDE_LOADING: 'HIDE_LOADING_INDICATION',
-  showLoadingIndication: showLoadingIndication,
-  hideLoadingIndication: hideLoadingIndication,
-  // buy Eth with coinbase
-  onboardingBuyEthView,
-  ONBOARDING_BUY_ETH_VIEW: 'ONBOARDING_BUY_ETH_VIEW',
-  BUY_ETH: 'BUY_ETH',
-  buyEth: buyEth,
-  buyEthView: buyEthView,
-  buyWithShapeShift,
-  BUY_ETH_VIEW: 'BUY_ETH_VIEW',
-  COINBASE_SUBVIEW: 'COINBASE_SUBVIEW',
-  coinBaseSubview: coinBaseSubview,
-  SHAPESHIFT_SUBVIEW: 'SHAPESHIFT_SUBVIEW',
-  shapeShiftSubview: shapeShiftSubview,
-  PAIR_UPDATE: 'PAIR_UPDATE',
-  pairUpdate: pairUpdate,
-  coinShiftRquest: coinShiftRquest,
-  SHOW_SUB_LOADING_INDICATION: 'SHOW_SUB_LOADING_INDICATION',
-  showSubLoadingIndication: showSubLoadingIndication,
-  HIDE_SUB_LOADING_INDICATION: 'HIDE_SUB_LOADING_INDICATION',
-  hideSubLoadingIndication: hideSubLoadingIndication,
-  // QR STUFF:
-  SHOW_QR: 'SHOW_QR',
-  showQrView: showQrView,
-  reshowQrCode: reshowQrCode,
-  SHOW_QR_VIEW: 'SHOW_QR_VIEW',
-  // FORGOT PASSWORD:
-  BACK_TO_INIT_MENU: 'BACK_TO_INIT_MENU',
-  goBackToInitView: goBackToInitView,
-  RECOVERY_IN_PROGRESS: 'RECOVERY_IN_PROGRESS',
-  BACK_TO_UNLOCK_VIEW: 'BACK_TO_UNLOCK_VIEW',
-  backToUnlockView: backToUnlockView,
-  // SHOWING KEYCHAIN
-  SHOW_NEW_KEYCHAIN: 'SHOW_NEW_KEYCHAIN',
-  showNewKeychain: showNewKeychain,
-
-  callBackgroundThenUpdate,
-  forceUpdateMetamaskState,
-
-  TOGGLE_ACCOUNT_MENU: 'TOGGLE_ACCOUNT_MENU',
-  toggleAccountMenu,
-
-  useEtherscanProvider,
-
-  SET_USE_BLOCKIE: 'SET_USE_BLOCKIE',
-  setUseBlockie,
-  SET_USE_NONCEFIELD: 'SET_USE_NONCEFIELD',
-  setUseNonceField,
-  UPDATE_CUSTOM_NONCE: 'UPDATE_CUSTOM_NONCE',
-  updateCustomNonce,
-
-  SET_PARTICIPATE_IN_METAMETRICS: 'SET_PARTICIPATE_IN_METAMETRICS',
-  SET_METAMETRICS_SEND_COUNT: 'SET_METAMETRICS_SEND_COUNT',
-  setParticipateInMetaMetrics,
-  setMetaMetricsSendCount,
-
-  // locale
-  SET_CURRENT_LOCALE: 'SET_CURRENT_LOCALE',
-  setCurrentLocale,
-  updateCurrentLocale,
-  //
-  // Feature Flags
-  setFeatureFlag,
-  updateFeatureFlags,
-  UPDATE_FEATURE_FLAGS: 'UPDATE_FEATURE_FLAGS',
-
-  // Preferences
-  setPreference,
-  updatePreferences,
-  UPDATE_PREFERENCES: 'UPDATE_PREFERENCES',
-  setUseNativeCurrencyAsPrimaryCurrencyPreference,
-  setShowFiatConversionOnTestnetsPreference,
-  setAutoLogoutTimeLimit,
-
-  // Onboarding
-  setCompletedOnboarding,
-  completeOnboarding,
-  COMPLETE_ONBOARDING: 'COMPLETE_ONBOARDING',
-
-  setMouseUserState,
-  SET_MOUSE_USER_STATE: 'SET_MOUSE_USER_STATE',
-
-  // Network
-  updateNetworkEndpointType,
-  UPDATE_NETWORK_ENDPOINT_TYPE: 'UPDATE_NETWORK_ENDPOINT_TYPE',
-
-  retryTransaction,
-  SET_PENDING_TOKENS: 'SET_PENDING_TOKENS',
-  CLEAR_PENDING_TOKENS: 'CLEAR_PENDING_TOKENS',
-  setPendingTokens,
-  clearPendingTokens,
-
-  createCancelTransaction,
-  createSpeedUpTransaction,
-  createRetryTransaction,
-
-  // Permissions
-  approvePermissionsRequest,
-  clearPermissions,
-  rejectPermissionsRequest,
-  removePermissionsFor,
-  legacyExposeAccounts,
-
-  setFirstTimeFlowType,
-  SET_FIRST_TIME_FLOW_TYPE: 'SET_FIRST_TIME_FLOW_TYPE',
-
-  SET_SELECTED_SETTINGS_RPC_URL: 'SET_SELECTED_SETTINGS_RPC_URL',
-  setSelectedSettingsRpcUrl,
-  SET_NETWORKS_TAB_ADD_MODE: 'SET_NETWORKS_TAB_ADD_MODE',
-  setNetworksTabAddMode,
-
-  // AppStateController-related actions
-  SET_LAST_ACTIVE_TIME: 'SET_LAST_ACTIVE_TIME',
-  setLastActiveTime,
-
-  getContractMethodData,
-  loadingMethoDataStarted,
-  loadingMethoDataFinished,
-  LOADING_METHOD_DATA_STARTED: 'LOADING_METHOD_DATA_STARTED',
-  LOADING_METHOD_DATA_FINISHED: 'LOADING_METHOD_DATA_FINISHED',
-
-  getTokenParams,
-  loadingTokenParamsStarted,
-  LOADING_TOKEN_PARAMS_STARTED: 'LOADING_TOKEN_PARAMS_STARTED',
-  loadingTokenParamsFinished,
-  LOADING_TOKEN_PARAMS_FINISHED: 'LOADING_TOKEN_PARAMS_FINISHED',
-
-  setSeedPhraseBackedUp,
-  verifySeedPhrase,
-  hideSeedPhraseBackupAfterOnboarding,
-  SET_SEED_PHRASE_BACKED_UP_TO_TRUE: 'SET_SEED_PHRASE_BACKED_UP_TO_TRUE',
-
-  initializeThreeBox,
-  restoreFromThreeBox,
-  getThreeBoxLastUpdated,
-  setThreeBoxSyncingPermission,
-  setShowRestorePromptToFalse,
-  turnThreeBoxSyncingOn,
-  turnThreeBoxSyncingOnAndInitialize,
-
-  tryReverseResolveAddress,
-
-  getRequestAccountTabIds,
-  getCurrentWindowTab,
-  SET_REQUEST_ACCOUNT_TABS: 'SET_REQUEST_ACCOUNT_TABS',
-  SET_CURRENT_WINDOW_TAB: 'SET_CURRENT_WINDOW_TAB',
-  getOpenMetamaskTabsIds,
-  SET_OPEN_METAMASK_TAB_IDS: 'SET_OPEN_METAMASK_TAB_IDS',
-}
-
-module.exports = actions
-=======
 import log from 'loglevel'
 import { ENVIRONMENT_TYPE_NOTIFICATION } from '../../../app/scripts/lib/enums'
 import { hasUnconfirmedTransactions } from '../helpers/utils/confirm-tx.util'
@@ -418,7 +21,6 @@
 } from '../selectors'
 import { switchedToUnconnectedAccount } from '../ducks/alerts/unconnected-account'
 import { getUnconnectedAccountAlertEnabledness } from '../ducks/metamask/metamask'
->>>>>>> df85ab6e
 
 let background = null
 let promisifiedBackground = null
@@ -1768,11 +1370,7 @@
   }
 }
 
-<<<<<<< HEAD
-function createSpeedUpTransaction (txId, customGasPrice, customGasLimit) {
-=======
 export function createSpeedUpTransaction (txId, customGasPrice, customGasLimit) {
->>>>>>> df85ab6e
   log.debug('background.createSpeedUpTransaction')
   let newTx
 
@@ -1794,11 +1392,7 @@
   }
 }
 
-<<<<<<< HEAD
-function createRetryTransaction (txId, customGasPrice, customGasLimit) {
-=======
 export function createRetryTransaction (txId, customGasPrice, customGasLimit) {
->>>>>>> df85ab6e
   log.debug('background.createRetryTransaction')
   let newTx
 
@@ -2527,9 +2121,6 @@
   }
 }
 
-<<<<<<< HEAD
-function loadingMethoDataStarted () {
-=======
 export function setConnectedStatusPopoverHasBeenShown () {
   return () => {
     background.setConnectedStatusPopoverHasBeenShown((err) => {
@@ -2551,7 +2142,6 @@
 }
 
 export function loadingMethodDataStarted () {
->>>>>>> df85ab6e
   return {
     type: actionConstants.LOADING_METHOD_DATA_STARTED,
   }
