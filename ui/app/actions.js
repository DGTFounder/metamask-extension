const abi = require('human-standard-token-abi')
const getBuyEthUrl = require('../../app/scripts/lib/buy-eth-url')
const { getTokenAddressFromTokenObject } = require('./util')
const ethUtil = require('ethereumjs-util')

var actions = {
  _setBackgroundConnection: _setBackgroundConnection,

  GO_HOME: 'GO_HOME',
  goHome: goHome,
  // modal state
  MODAL_OPEN: 'UI_MODAL_OPEN',
  MODAL_CLOSE: 'UI_MODAL_CLOSE',
  showModal: showModal,
  hideModal: hideModal,
  // sidebar state
  SIDEBAR_OPEN: 'UI_SIDEBAR_OPEN',
  SIDEBAR_CLOSE: 'UI_SIDEBAR_CLOSE',
  showSidebar: showSidebar,
  hideSidebar: hideSidebar,
  // network dropdown open
  NETWORK_DROPDOWN_OPEN: 'UI_NETWORK_DROPDOWN_OPEN',
  NETWORK_DROPDOWN_CLOSE: 'UI_NETWORK_DROPDOWN_CLOSE',
  showNetworkDropdown: showNetworkDropdown,
  hideNetworkDropdown: hideNetworkDropdown,
  // menu state
  getNetworkStatus: 'getNetworkStatus',
  // transition state
  TRANSITION_FORWARD: 'TRANSITION_FORWARD',
  TRANSITION_BACKWARD: 'TRANSITION_BACKWARD',
  transitionForward,
  transitionBackward,
  // remote state
  UPDATE_METAMASK_STATE: 'UPDATE_METAMASK_STATE',
  updateMetamaskState: updateMetamaskState,
  // notices
  MARK_NOTICE_READ: 'MARK_NOTICE_READ',
  markNoticeRead: markNoticeRead,
  SHOW_NOTICE: 'SHOW_NOTICE',
  showNotice: showNotice,
  CLEAR_NOTICES: 'CLEAR_NOTICES',
  clearNotices: clearNotices,
  markAccountsFound,
  // intialize screen
  CREATE_NEW_VAULT_IN_PROGRESS: 'CREATE_NEW_VAULT_IN_PROGRESS',
  SHOW_CREATE_VAULT: 'SHOW_CREATE_VAULT',
  SHOW_RESTORE_VAULT: 'SHOW_RESTORE_VAULT',
  FORGOT_PASSWORD: 'FORGOT_PASSWORD',
  forgotPassword: forgotPassword,
  markPasswordForgotten,
  unMarkPasswordForgotten,
  SHOW_INIT_MENU: 'SHOW_INIT_MENU',
  SHOW_NEW_VAULT_SEED: 'SHOW_NEW_VAULT_SEED',
  SHOW_INFO_PAGE: 'SHOW_INFO_PAGE',
  SHOW_IMPORT_PAGE: 'SHOW_IMPORT_PAGE',
  SHOW_NEW_ACCOUNT_PAGE: 'SHOW_NEW_ACCOUNT_PAGE',
  SET_NEW_ACCOUNT_FORM: 'SET_NEW_ACCOUNT_FORM',
  unlockMetamask: unlockMetamask,
  unlockFailed: unlockFailed,
  unlockSucceeded,
  showCreateVault: showCreateVault,
  showRestoreVault: showRestoreVault,
  showInitializeMenu: showInitializeMenu,
  showImportPage,
  showNewAccountPage,
  setNewAccountForm,
  createNewVaultAndKeychain: createNewVaultAndKeychain,
  createNewVaultAndRestore: createNewVaultAndRestore,
  createNewVaultInProgress: createNewVaultInProgress,
  addNewKeyring,
  importNewAccount,
  addNewAccount,
  NEW_ACCOUNT_SCREEN: 'NEW_ACCOUNT_SCREEN',
  navigateToNewAccountScreen,
  resetAccount,
  showNewVaultSeed: showNewVaultSeed,
  showInfoPage: showInfoPage,
  CLOSE_WELCOME_SCREEN: 'CLOSE_WELCOME_SCREEN',
  closeWelcomeScreen,
  // seed recovery actions
  REVEAL_SEED_CONFIRMATION: 'REVEAL_SEED_CONFIRMATION',
  revealSeedConfirmation: revealSeedConfirmation,
  requestRevealSeed: requestRevealSeed,

  // unlock screen
  UNLOCK_IN_PROGRESS: 'UNLOCK_IN_PROGRESS',
  UNLOCK_FAILED: 'UNLOCK_FAILED',
  UNLOCK_SUCCEEDED: 'UNLOCK_SUCCEEDED',
  UNLOCK_METAMASK: 'UNLOCK_METAMASK',
  LOCK_METAMASK: 'LOCK_METAMASK',
  tryUnlockMetamask: tryUnlockMetamask,
  lockMetamask: lockMetamask,
  unlockInProgress: unlockInProgress,
  // error handling
  displayWarning: displayWarning,
  DISPLAY_WARNING: 'DISPLAY_WARNING',
  HIDE_WARNING: 'HIDE_WARNING',
  hideWarning: hideWarning,
  // accounts screen
  SET_SELECTED_ACCOUNT: 'SET_SELECTED_ACCOUNT',
  SET_SELECTED_TOKEN: 'SET_SELECTED_TOKEN',
  setSelectedToken,
  SHOW_ACCOUNT_DETAIL: 'SHOW_ACCOUNT_DETAIL',
  SHOW_ACCOUNTS_PAGE: 'SHOW_ACCOUNTS_PAGE',
  SHOW_CONF_TX_PAGE: 'SHOW_CONF_TX_PAGE',
  SHOW_CONF_MSG_PAGE: 'SHOW_CONF_MSG_PAGE',
  SET_CURRENT_FIAT: 'SET_CURRENT_FIAT',
  setCurrentCurrency: setCurrentCurrency,
  setCurrentAccountTab,
  // account detail screen
  SHOW_SEND_PAGE: 'SHOW_SEND_PAGE',
  showSendPage: showSendPage,
  SHOW_SEND_TOKEN_PAGE: 'SHOW_SEND_TOKEN_PAGE',
  showSendTokenPage,
  ADD_TO_ADDRESS_BOOK: 'ADD_TO_ADDRESS_BOOK',
  addToAddressBook: addToAddressBook,
  REQUEST_ACCOUNT_EXPORT: 'REQUEST_ACCOUNT_EXPORT',
  requestExportAccount: requestExportAccount,
  EXPORT_ACCOUNT: 'EXPORT_ACCOUNT',
  exportAccount: exportAccount,
  SHOW_PRIVATE_KEY: 'SHOW_PRIVATE_KEY',
  showPrivateKey: showPrivateKey,
  exportAccountComplete,
  SAVE_ACCOUNT_LABEL: 'SAVE_ACCOUNT_LABEL',
  saveAccountLabel: saveAccountLabel,
  // tx conf screen
  COMPLETED_TX: 'COMPLETED_TX',
  TRANSACTION_ERROR: 'TRANSACTION_ERROR',
  NEXT_TX: 'NEXT_TX',
  PREVIOUS_TX: 'PREV_TX',
  EDIT_TX: 'EDIT_TX',
  signMsg: signMsg,
  cancelMsg: cancelMsg,
  signPersonalMsg,
  cancelPersonalMsg,
  signTypedMsg,
  cancelTypedMsg,
  sendTx: sendTx,
  signTx: signTx,
  signTokenTx: signTokenTx,
  updateTransaction,
  updateAndApproveTx,
  cancelTx: cancelTx,
  completedTx: completedTx,
  txError: txError,
  nextTx: nextTx,
  editTx,
  previousTx: previousTx,
  cancelAllTx: cancelAllTx,
  viewPendingTx: viewPendingTx,
  VIEW_PENDING_TX: 'VIEW_PENDING_TX',
  updateTransactionParams,
  UPDATE_TRANSACTION_PARAMS: 'UPDATE_TRANSACTION_PARAMS',
  // send screen
  estimateGas,
  getGasPrice,
  UPDATE_GAS_LIMIT: 'UPDATE_GAS_LIMIT',
  UPDATE_GAS_PRICE: 'UPDATE_GAS_PRICE',
  UPDATE_GAS_TOTAL: 'UPDATE_GAS_TOTAL',
  UPDATE_SEND_FROM: 'UPDATE_SEND_FROM',
  UPDATE_SEND_TOKEN_BALANCE: 'UPDATE_SEND_TOKEN_BALANCE',
  UPDATE_SEND_TO: 'UPDATE_SEND_TO',
  UPDATE_SEND_AMOUNT: 'UPDATE_SEND_AMOUNT',
  UPDATE_SEND_MEMO: 'UPDATE_SEND_MEMO',
  UPDATE_SEND_ERRORS: 'UPDATE_SEND_ERRORS',
  UPDATE_MAX_MODE: 'UPDATE_MAX_MODE',
  UPDATE_SEND: 'UPDATE_SEND',
  CLEAR_SEND: 'CLEAR_SEND',
  updateGasLimit,
  updateGasPrice,
  updateGasTotal,
  updateSendTokenBalance,
  updateSendFrom,
  updateSendTo,
  updateSendAmount,
  updateSendMemo,
  updateSendErrors,
  setMaxModeTo,
  updateSend,
  clearSend,
  setSelectedAddress,
  // app messages
  confirmSeedWords: confirmSeedWords,
  showAccountDetail: showAccountDetail,
  BACK_TO_ACCOUNT_DETAIL: 'BACK_TO_ACCOUNT_DETAIL',
  backToAccountDetail: backToAccountDetail,
  showAccountsPage: showAccountsPage,
  showConfTxPage: showConfTxPage,
  // config screen
  SHOW_CONFIG_PAGE: 'SHOW_CONFIG_PAGE',
  SET_RPC_TARGET: 'SET_RPC_TARGET',
  SET_DEFAULT_RPC_TARGET: 'SET_DEFAULT_RPC_TARGET',
  SET_PROVIDER_TYPE: 'SET_PROVIDER_TYPE',
  showConfigPage,
  SHOW_ADD_TOKEN_PAGE: 'SHOW_ADD_TOKEN_PAGE',
  showAddTokenPage,
  addToken,
  addTokens,
  removeToken,
  updateTokens,
  UPDATE_TOKENS: 'UPDATE_TOKENS',
  setRpcTarget: setRpcTarget,
  setProviderType: setProviderType,
  updateProviderType,
  // loading overlay
  SHOW_LOADING: 'SHOW_LOADING_INDICATION',
  HIDE_LOADING: 'HIDE_LOADING_INDICATION',
  showLoadingIndication: showLoadingIndication,
  hideLoadingIndication: hideLoadingIndication,
  // buy Eth with coinbase
  onboardingBuyEthView,
  ONBOARDING_BUY_ETH_VIEW: 'ONBOARDING_BUY_ETH_VIEW',
  BUY_ETH: 'BUY_ETH',
  buyEth: buyEth,
  buyEthView: buyEthView,
  buyWithShapeShift,
  BUY_ETH_VIEW: 'BUY_ETH_VIEW',
  COINBASE_SUBVIEW: 'COINBASE_SUBVIEW',
  coinBaseSubview: coinBaseSubview,
  SHAPESHIFT_SUBVIEW: 'SHAPESHIFT_SUBVIEW',
  shapeShiftSubview: shapeShiftSubview,
  UPDATE_TOKEN_EXCHANGE_RATE: 'UPDATE_TOKEN_EXCHANGE_RATE',
  updateTokenExchangeRate,
  PAIR_UPDATE: 'PAIR_UPDATE',
  pairUpdate: pairUpdate,
  coinShiftRquest: coinShiftRquest,
  SHOW_SUB_LOADING_INDICATION: 'SHOW_SUB_LOADING_INDICATION',
  showSubLoadingIndication: showSubLoadingIndication,
  HIDE_SUB_LOADING_INDICATION: 'HIDE_SUB_LOADING_INDICATION',
  hideSubLoadingIndication: hideSubLoadingIndication,
// QR STUFF:
  SHOW_QR: 'SHOW_QR',
  showQrView: showQrView,
  reshowQrCode: reshowQrCode,
  SHOW_QR_VIEW: 'SHOW_QR_VIEW',
// FORGOT PASSWORD:
  BACK_TO_INIT_MENU: 'BACK_TO_INIT_MENU',
  goBackToInitView: goBackToInitView,
  RECOVERY_IN_PROGRESS: 'RECOVERY_IN_PROGRESS',
  BACK_TO_UNLOCK_VIEW: 'BACK_TO_UNLOCK_VIEW',
  backToUnlockView: backToUnlockView,
  // SHOWING KEYCHAIN
  SHOW_NEW_KEYCHAIN: 'SHOW_NEW_KEYCHAIN',
  showNewKeychain: showNewKeychain,

  callBackgroundThenUpdate,
  forceUpdateMetamaskState,

  TOGGLE_ACCOUNT_MENU: 'TOGGLE_ACCOUNT_MENU',
  toggleAccountMenu,

  useEtherscanProvider,

  SET_USE_BLOCKIE: 'SET_USE_BLOCKIE',
  setUseBlockie,

  // Feature Flags
  setFeatureFlag,
  updateFeatureFlags,
  UPDATE_FEATURE_FLAGS: 'UPDATE_FEATURE_FLAGS',

  setMouseUserState,
  SET_MOUSE_USER_STATE: 'SET_MOUSE_USER_STATE',

  // Network
  setNetworkEndpoints,
  updateNetworkEndpointType,
  UPDATE_NETWORK_ENDPOINT_TYPE: 'UPDATE_NETWORK_ENDPOINT_TYPE',

  retryTransaction,
}

module.exports = actions

var background = null
function _setBackgroundConnection (backgroundConnection) {
  background = backgroundConnection
}

function goHome () {
  return {
    type: actions.GO_HOME,
  }
}

// async actions

function tryUnlockMetamask (password) {
  return dispatch => {
    dispatch(actions.showLoadingIndication())
    dispatch(actions.unlockInProgress())
    log.debug(`background.submitPassword`)

    return new Promise((resolve, reject) => {
<<<<<<< HEAD
      background.submitPassword(password, (err) => {
        dispatch(actions.hideLoadingIndication())

        if (err) {
          dispatch(actions.unlockFailed(err.message))
          reject(err)
        } else {
          dispatch(actions.unlockSucceeded())
          dispatch(actions.transitionForward())
          return forceUpdateMetamaskState(dispatch).then(resolve)
        }
      })
    })
=======
      background.submitPassword(password, error => {
        if (error) {
          return reject(error)
        }

        resolve()
      })
    })
      .then(() => {
        dispatch(actions.unlockSucceeded())
        return forceUpdateMetamaskState(dispatch)
      })
      .then(() => {
        return new Promise((resolve, reject) => {
          background.verifySeedPhrase(err => {
            if (err) {
              dispatch(actions.displayWarning(err.message))
            }

            resolve()
          })
        })
      })
      .then(() => {
        dispatch(actions.transitionForward())
        dispatch(actions.hideLoadingIndication())
      })
      .catch(err => {
        dispatch(actions.unlockFailed(err.message))
        dispatch(actions.hideLoadingIndication())
      })
>>>>>>> e001c090
  }
}

function transitionForward () {
  return {
    type: this.TRANSITION_FORWARD,
  }
}

function transitionBackward () {
  return {
    type: this.TRANSITION_BACKWARD,
  }
}

function confirmSeedWords () {
  return dispatch => {
    dispatch(actions.showLoadingIndication())
    log.debug(`background.clearSeedWordCache`)
    return new Promise((resolve, reject) => {
      background.clearSeedWordCache((err, account) => {
        dispatch(actions.hideLoadingIndication())
        if (err) {
          dispatch(actions.displayWarning(err.message))
          return reject(err)
        }

        log.info('Seed word cache cleared. ' + account)
        dispatch(actions.showAccountsPage())
        resolve(account)
      })
    })
  }
}

function createNewVaultAndRestore (password, seed) {
  return (dispatch) => {
    dispatch(actions.showLoadingIndication())
    log.debug(`background.createNewVaultAndRestore`)

    return new Promise((resolve, reject) => {
      background.createNewVaultAndRestore(password, seed, err => {
        if (err) {
          return reject(err)
        }

        resolve()
      })
    })
      .then(() => dispatch(actions.unMarkPasswordForgotten()))
      .then(() => {
        dispatch(actions.showAccountsPage())
        dispatch(actions.hideLoadingIndication())
      })
      .catch(err => {
        dispatch(actions.displayWarning(err.message))
        dispatch(actions.hideLoadingIndication())
      })
  }
}

function createNewVaultAndKeychain (password) {
  return dispatch => {
    dispatch(actions.showLoadingIndication())
    log.debug(`background.createNewVaultAndKeychain`)

    return new Promise((resolve, reject) => {
      background.createNewVaultAndKeychain(password, err => {
        if (err) {
          dispatch(actions.displayWarning(err.message))
          return reject(err)
        }

        log.debug(`background.placeSeedWords`)

        background.placeSeedWords((err) => {
          if (err) {
            dispatch(actions.displayWarning(err.message))
            return reject(err)
          }
<<<<<<< HEAD
          dispatch(actions.hideLoadingIndication())
          forceUpdateMetamaskState(dispatch).then(resolve)
=======

          resolve()
>>>>>>> e001c090
        })
      })
    })
      .then(() => forceUpdateMetamaskState(dispatch))
      .then(() => dispatch(actions.hideLoadingIndication()))
      .catch(() => dispatch(actions.hideLoadingIndication()))
  }
}

function revealSeedConfirmation () {
  return {
    type: this.REVEAL_SEED_CONFIRMATION,
  }
}

function requestRevealSeed (password) {
  return dispatch => {
    dispatch(actions.showLoadingIndication())
    log.debug(`background.submitPassword`)
    return new Promise((resolve, reject) => {
      background.submitPassword(password, err => {
        if (err) {
          dispatch(actions.displayWarning(err.message))
          return reject(err)
        }

        log.debug(`background.placeSeedWords`)
        background.placeSeedWords((err, result) => {
          if (err) {
            dispatch(actions.displayWarning(err.message))
            return reject(err)
          }

          dispatch(actions.showNewVaultSeed(result))
          dispatch(actions.hideLoadingIndication())
          resolve()
        })
      })
    })
  }
}

function resetAccount () {
    return (dispatch) => {
        background.resetAccount((err, account) => {
            dispatch(actions.hideLoadingIndication())
            if (err) {
                dispatch(actions.displayWarning(err.message))
            }

            log.info('Transaction history reset for ' + account)
            dispatch(actions.showAccountsPage())
        })
    }
}

function addNewKeyring (type, opts) {
  return (dispatch) => {
    dispatch(actions.showLoadingIndication())
    log.debug(`background.addNewKeyring`)
    background.addNewKeyring(type, opts, (err) => {
      dispatch(actions.hideLoadingIndication())
      if (err) return dispatch(actions.displayWarning(err.message))
      dispatch(actions.showAccountsPage())
    })
  }
}

function importNewAccount (strategy, args) {
  return (dispatch) => {
    dispatch(actions.showLoadingIndication('This may take a while, be patient.'))
    log.debug(`background.importAccountWithStrategy`)
    return new Promise((resolve, reject) => {
      background.importAccountWithStrategy(strategy, args, (err) => {
        if (err) {
          dispatch(actions.displayWarning(err.message))
          return reject(err)
        }
        log.debug(`background.getState`)
        background.getState((err, newState) => {
          dispatch(actions.hideLoadingIndication())
          if (err) {
            dispatch(actions.displayWarning(err.message))
            return reject(err)
          }
          dispatch(actions.updateMetamaskState(newState))
          dispatch({
            type: actions.SHOW_ACCOUNT_DETAIL,
            value: newState.selectedAddress,
          })
          resolve(newState)
        })
      })
    })
  }
}

function navigateToNewAccountScreen () {
  return {
    type: this.NEW_ACCOUNT_SCREEN,
  }
}

function addNewAccount () {
  log.debug(`background.addNewAccount`)
  return (dispatch, getState) => {
    const oldIdentities = getState().metamask.identities
    dispatch(actions.showLoadingIndication())
    return new Promise((resolve, reject) => {
      background.addNewAccount((err, { identities: newIdentities}) => {
        if (err) {
          dispatch(actions.displayWarning(err.message))
          return reject(err)
        }
        const newAccountAddress = Object.keys(newIdentities).find(address => !oldIdentities[address])

        dispatch(actions.hideLoadingIndication())

        forceUpdateMetamaskState(dispatch)
        return resolve(newAccountAddress)
      })
    })
  }
}

function showInfoPage () {
  return {
    type: actions.SHOW_INFO_PAGE,
  }
}

function setCurrentCurrency (currencyCode) {
  return (dispatch) => {
    dispatch(actions.showLoadingIndication())
    log.debug(`background.setCurrentCurrency`)
    background.setCurrentCurrency(currencyCode, (err, data) => {
      dispatch(actions.hideLoadingIndication())
      if (err) {
        log.error(err.stack)
        return dispatch(actions.displayWarning(err.message))
      }
      dispatch({
        type: actions.SET_CURRENT_FIAT,
        value: {
          currentCurrency: data.currentCurrency,
          conversionRate: data.conversionRate,
          conversionDate: data.conversionDate,
        },
      })
    })
  }
}

function signMsg (msgData) {
  log.debug('action - signMsg')
  return (dispatch) => {
    dispatch(actions.showLoadingIndication())

    return new Promise((resolve, reject) => {
      log.debug(`actions calling background.signMessage`)
      background.signMessage(msgData, (err, newState) => {
        log.debug('signMessage called back')
        dispatch(actions.updateMetamaskState(newState))
        dispatch(actions.hideLoadingIndication())

        if (err) {
          log.error(err)
          dispatch(actions.displayWarning(err.message))
          return reject(err)
        }

        dispatch(actions.completedTx(msgData.metamaskId))
        return resolve(msgData)
      })
    })
  }
}

function signPersonalMsg (msgData) {
  log.debug('action - signPersonalMsg')
  return dispatch => {
    dispatch(actions.showLoadingIndication())

    return new Promise((resolve, reject) => {
      log.debug(`actions calling background.signPersonalMessage`)
      background.signPersonalMessage(msgData, (err, newState) => {
        log.debug('signPersonalMessage called back')
        dispatch(actions.updateMetamaskState(newState))
        dispatch(actions.hideLoadingIndication())

        if (err) {
          log.error(err)
          dispatch(actions.displayWarning(err.message))
          return reject(err)
        }

        dispatch(actions.completedTx(msgData.metamaskId))
        return resolve(msgData)
      })
    })
  }
}

function signTypedMsg (msgData) {
  log.debug('action - signTypedMsg')
  return (dispatch) => {
    dispatch(actions.showLoadingIndication())

    return new Promise((resolve, reject) => {
      log.debug(`actions calling background.signTypedMessage`)
      background.signTypedMessage(msgData, (err, newState) => {
        log.debug('signTypedMessage called back')
        dispatch(actions.updateMetamaskState(newState))
        dispatch(actions.hideLoadingIndication())

        if (err) {
          log.error(err)
          dispatch(actions.displayWarning(err.message))
          return reject(err)
        }

        dispatch(actions.completedTx(msgData.metamaskId))
        return resolve(msgData)
      })
    })
  }
}

function signTx (txData) {
  return (dispatch) => {
    dispatch(actions.showLoadingIndication())
    global.ethQuery.sendTransaction(txData, (err, data) => {
      dispatch(actions.hideLoadingIndication())
      if (err) return dispatch(actions.displayWarning(err.message))
      dispatch(actions.hideWarning())
    })
    dispatch(actions.showConfTxPage({}))
  }
}

function estimateGas (params = {}) {
  return (dispatch) => {
    return new Promise((resolve, reject) => {
      global.ethQuery.estimateGas(params, (err, data) => {
        if (err) {
          dispatch(actions.displayWarning(err.message))
          return reject(err)
        }
        dispatch(actions.hideWarning())
        dispatch(actions.updateGasLimit(data))
        return resolve(data)
      })
    })
  }
}

function updateGasLimit (gasLimit) {
  return {
    type: actions.UPDATE_GAS_LIMIT,
    value: gasLimit,
  }
}

function getGasPrice () {
  return (dispatch) => {
    return new Promise((resolve, reject) => {
      global.ethQuery.gasPrice((err, data) => {
        if (err) {
          dispatch(actions.displayWarning(err.message))
          return reject(err)
        }
        dispatch(actions.hideWarning())
        dispatch(actions.updateGasPrice(data))
        return resolve(data)
      })
    })
  }
}

function updateGasPrice (gasPrice) {
  return {
    type: actions.UPDATE_GAS_PRICE,
    value: gasPrice,
  }
}

function updateGasTotal (gasTotal) {
  return {
    type: actions.UPDATE_GAS_TOTAL,
    value: gasTotal,
  }
}

function updateSendTokenBalance (tokenBalance) {
  return {
    type: actions.UPDATE_SEND_TOKEN_BALANCE,
    value: tokenBalance,
  }
}

function updateSendFrom (from) {
  return {
    type: actions.UPDATE_SEND_FROM,
    value: from,
  }
}

function updateSendTo (to, nickname = '') {
  return {
    type: actions.UPDATE_SEND_TO,
    value: { to, nickname },
  }
}

function updateSendAmount (amount) {
  return {
    type: actions.UPDATE_SEND_AMOUNT,
    value: amount,
  }
}

function updateSendMemo (memo) {
  return {
    type: actions.UPDATE_SEND_MEMO,
    value: memo,
  }
}

function updateSendErrors (error) {
  return {
    type: actions.UPDATE_SEND_ERRORS,
    value: error,
  }
}

function setMaxModeTo (bool) {
  return {
    type: actions.UPDATE_MAX_MODE,
    value: bool,
  }
}

function updateSend (newSend) {
  return {
    type: actions.UPDATE_SEND,
    value: newSend,
  }
}

function clearSend () {
  return {
    type: actions.CLEAR_SEND,
  }
}


function sendTx (txData) {
  log.info(`actions - sendTx: ${JSON.stringify(txData.txParams)}`)
  return (dispatch) => {
    log.debug(`actions calling background.approveTransaction`)
    background.approveTransaction(txData.id, (err) => {
      if (err) {
        dispatch(actions.txError(err))
        return log.error(err.message)
      }
      dispatch(actions.completedTx(txData.id))
    })
  }
}

function signTokenTx (tokenAddress, toAddress, amount, txData) {
  return dispatch => {
    dispatch(actions.showLoadingIndication())
    const token = global.eth.contract(abi).at(tokenAddress)
    token.transfer(toAddress, ethUtil.addHexPrefix(amount), txData)
      .catch(err => {
        dispatch(actions.hideLoadingIndication())
        dispatch(actions.displayWarning(err.message))
      })
    dispatch(actions.showConfTxPage({}))
  }
}

function updateTransaction (txData) {
  log.info('actions: updateTx: ' + JSON.stringify(txData))
  return (dispatch) => {
    log.debug(`actions calling background.updateTx`)
    background.updateTransaction(txData, (err) => {
      dispatch(actions.hideLoadingIndication())
      dispatch(actions.updateTransactionParams(txData.id, txData.txParams))
      if (err) {
        dispatch(actions.txError(err))
        dispatch(actions.goHome())
        return log.error(err.message)
      }
      dispatch(actions.showConfTxPage({ id: txData.id }))
    })
  }
}

function updateAndApproveTx (txData) {
  log.info('actions: updateAndApproveTx: ' + JSON.stringify(txData))
  return (dispatch) => {
<<<<<<< HEAD
    log.debug(`actions calling background.updateAndApproveTx`)

    return new Promise((resolve, reject) => {
      background.updateAndApproveTransaction(txData, err => {
        dispatch(actions.hideLoadingIndication())
        dispatch(actions.updateTransactionParams(txData.id, txData.txParams))
        dispatch(actions.clearSend())

        if (err) {
          dispatch(actions.txError(err))
          dispatch(actions.goHome())
          log.error(err.message)
          reject(err)
        }

        dispatch(actions.completedTx(txData.id))
        resolve(txData)
      })
=======
    log.debug(`actions calling background.updateAndApproveTx.`)
    background.updateAndApproveTransaction(txData, (err) => {
      dispatch(actions.hideLoadingIndication())
      dispatch(actions.updateTransactionParams(txData.id, txData.txParams))
      dispatch(actions.clearSend())
      if (err) {
        dispatch(actions.txError(err))
        dispatch(actions.goHome())
        return log.error(err.message)
      }
      dispatch(actions.completedTx(txData.id))
>>>>>>> e001c090
    })
  }
}

function completedTx (id) {
  return {
    type: actions.COMPLETED_TX,
    value: id,
  }
}

function updateTransactionParams (id, txParams) {
  return {
    type: actions.UPDATE_TRANSACTION_PARAMS,
    id,
    value: txParams,
  }
}

function txError (err) {
  return {
    type: actions.TRANSACTION_ERROR,
    message: err.message,
  }
}

function cancelMsg (msgData) {
  return dispatch => {
    dispatch(actions.showLoadingIndication())

    return new Promise((resolve, reject) => {
      log.debug(`background.cancelMessage`)
      background.cancelMessage(msgData.id, (err, newState) => {
        dispatch(actions.updateMetamaskState(newState))
        dispatch(actions.hideLoadingIndication())

        if (err) {
          return reject(err)
        }

        dispatch(actions.completedTx(msgData.id))
        return resolve(msgData)
      })
    })
  }
}

function cancelPersonalMsg (msgData) {
  return dispatch => {
    dispatch(actions.showLoadingIndication())

    return new Promise((resolve, reject) => {
      const id = msgData.id
      background.cancelPersonalMessage(id, (err, newState) => {
        dispatch(actions.updateMetamaskState(newState))
        dispatch(actions.hideLoadingIndication())

        if (err) {
          return reject(err)
        }

        dispatch(actions.completedTx(id))
        return resolve(msgData)
      })
    })
  }
}

function cancelTypedMsg (msgData) {
  return dispatch => {
    dispatch(actions.showLoadingIndication())

    return new Promise((resolve, reject) => {
      const id = msgData.id
      background.cancelTypedMessage(id, (err, newState) => {
        dispatch(actions.updateMetamaskState(newState))
        dispatch(actions.hideLoadingIndication())

        if (err) {
          return reject(err)
        }

        dispatch(actions.completedTx(id))
        return resolve(msgData)
      })
    })
  }
}

function cancelTx (txData) {
  return dispatch => {
    log.debug(`background.cancelTransaction`)
    return new Promise((resolve, reject) => {
      background.cancelTransaction(txData.id, () => {
        dispatch(actions.clearSend())
        dispatch(actions.completedTx(txData.id))
        resolve(txData)
      })
    })
  }
}

function cancelAllTx (txsData) {
  return (dispatch) => {
    txsData.forEach((txData, i) => {
      background.cancelTransaction(txData.id, () => {
        dispatch(actions.completedTx(txData.id))
        i === txsData.length - 1 ? dispatch(actions.goHome()) : null
      })
    })
  }
}
//
// initialize screen
//

function showCreateVault () {
  return {
    type: actions.SHOW_CREATE_VAULT,
  }
}

function showRestoreVault () {
  return {
    type: actions.SHOW_RESTORE_VAULT,
  }
}

function markPasswordForgotten () {
  return (dispatch) => {
    return background.markPasswordForgotten(() => {
      dispatch(actions.hideLoadingIndication())
      dispatch(actions.forgotPassword())
      forceUpdateMetamaskState(dispatch)
    })
  }
}

function unMarkPasswordForgotten () {
  return dispatch => {
    return new Promise(resolve => {
      background.unMarkPasswordForgotten(() => {
        dispatch(actions.forgotPassword(false))
        resolve()
      })
    })
      .then(() => forceUpdateMetamaskState(dispatch))
  }
}

function forgotPassword (forgotPasswordState = true) {
  return {
    type: actions.FORGOT_PASSWORD,
    value: forgotPasswordState,
  }
}

function showInitializeMenu () {
  return {
    type: actions.SHOW_INIT_MENU,
  }
}

function showImportPage () {
  return {
    type: actions.SHOW_IMPORT_PAGE,
  }
}

function showNewAccountPage (formToSelect) {
  return {
    type: actions.SHOW_NEW_ACCOUNT_PAGE,
    formToSelect,
  }
}

function setNewAccountForm (formToSelect) {
  return {
    type: actions.SET_NEW_ACCOUNT_FORM,
    formToSelect,
  }
}

function createNewVaultInProgress () {
  return {
    type: actions.CREATE_NEW_VAULT_IN_PROGRESS,
  }
}

function showNewVaultSeed (seed) {
  return {
    type: actions.SHOW_NEW_VAULT_SEED,
    value: seed,
  }
}

function closeWelcomeScreen () {
  return {
    type: actions.CLOSE_WELCOME_SCREEN,
  }
}

function backToUnlockView () {
  return {
    type: actions.BACK_TO_UNLOCK_VIEW,
  }
}

function showNewKeychain () {
  return {
    type: actions.SHOW_NEW_KEYCHAIN,
  }
}

//
// unlock screen
//

function unlockInProgress () {
  return {
    type: actions.UNLOCK_IN_PROGRESS,
  }
}

function unlockFailed (message) {
  return {
    type: actions.UNLOCK_FAILED,
    value: message,
  }
}

function unlockSucceeded (message) {
  return {
    type: actions.UNLOCK_SUCCEEDED,
    value: message,
  }
}

function unlockMetamask (account) {
  return {
    type: actions.UNLOCK_METAMASK,
    value: account,
  }
}

function updateMetamaskState (newState) {
  return {
    type: actions.UPDATE_METAMASK_STATE,
    value: newState,
  }
}

const backgroundSetLocked = () => {
  return new Promise((resolve, reject) => {
    background.setLocked(error => {
      if (error) {
        return reject(error)
      }

      resolve()
    })
  })
}

const updateMetamaskStateFromBackground = () => {
  log.debug(`background.getState`)

  return new Promise((resolve, reject) => {
    background.getState((error, newState) => {
      if (error) {
        return reject(error)
      }

      resolve(newState)
    })
  })
}

function lockMetamask () {
  log.debug(`background.setLocked`)

  return dispatch => {
    dispatch(actions.showLoadingIndication())

    return backgroundSetLocked()
      .then(() => updateMetamaskStateFromBackground())
      .catch(error => {
        dispatch(actions.displayWarning(error.message))
        return Promise.reject(error)
      })
      .then(newState => {
        dispatch(actions.updateMetamaskState(newState))
        dispatch(actions.hideLoadingIndication())
        dispatch({ type: actions.LOCK_METAMASK })
      })
      .catch(() => {
        dispatch(actions.hideLoadingIndication())
        dispatch({ type: actions.LOCK_METAMASK })
      })
  }
}

function setCurrentAccountTab (newTabName) {
  log.debug(`background.setCurrentAccountTab: ${newTabName}`)
  return callBackgroundThenUpdateNoSpinner(background.setCurrentAccountTab, newTabName)
}

function setSelectedToken (tokenAddress) {
  return {
    type: actions.SET_SELECTED_TOKEN,
    value: tokenAddress || null,
  }
}

function setSelectedAddress (address) {
  return (dispatch) => {
    dispatch(actions.showLoadingIndication())
    log.debug(`background.setSelectedAddress`)
    background.setSelectedAddress(address, (err) => {
      dispatch(actions.hideLoadingIndication())
      if (err) {
        return dispatch(actions.displayWarning(err.message))
      }
    })
  }
}

function showAccountDetail (address) {
  return (dispatch) => {
    dispatch(actions.showLoadingIndication())
    log.debug(`background.setSelectedAddress`)
    background.setSelectedAddress(address, (err) => {
      dispatch(actions.hideLoadingIndication())
      if (err) {
        return dispatch(actions.displayWarning(err.message))
      }
      dispatch({
        type: actions.SHOW_ACCOUNT_DETAIL,
        value: address,
      })
      dispatch(actions.setSelectedToken())
    })
  }
}

function backToAccountDetail (address) {
  return {
    type: actions.BACK_TO_ACCOUNT_DETAIL,
    value: address,
  }
}

function showAccountsPage () {
  return {
    type: actions.SHOW_ACCOUNTS_PAGE,
  }
}

function showConfTxPage ({transForward = true, id}) {
  return {
    type: actions.SHOW_CONF_TX_PAGE,
    transForward,
    id,
  }
}

function nextTx () {
  return {
    type: actions.NEXT_TX,
  }
}

function viewPendingTx (txId) {
  return {
    type: actions.VIEW_PENDING_TX,
    value: txId,
  }
}

function previousTx () {
  return {
    type: actions.PREVIOUS_TX,
  }
}

function editTx (txId) {
  return {
    type: actions.EDIT_TX,
    value: txId,
  }
}

function showConfigPage (transitionForward = true) {
  return {
    type: actions.SHOW_CONFIG_PAGE,
    value: transitionForward,
  }
}

function showAddTokenPage (transitionForward = true) {
  return {
    type: actions.SHOW_ADD_TOKEN_PAGE,
    value: transitionForward,
  }
}

function addToken (address, symbol, decimals) {
  return (dispatch) => {
    dispatch(actions.showLoadingIndication())
    return new Promise((resolve, reject) => {
      background.addToken(address, symbol, decimals, (err, tokens) => {
        dispatch(actions.hideLoadingIndication())
        if (err) {
          dispatch(actions.displayWarning(err.message))
          reject(err)
        }
        dispatch(actions.updateTokens(tokens))
        resolve(tokens)
      })
    })
  }
}

function removeToken (address) {
  return (dispatch) => {
    dispatch(actions.showLoadingIndication())
    return new Promise((resolve, reject) => {
      background.removeToken(address, (err, tokens) => {
        dispatch(actions.hideLoadingIndication())
        if (err) {
          dispatch(actions.displayWarning(err.message))
          reject(err)
        }
        dispatch(actions.updateTokens(tokens))
        resolve(tokens)
      })
    })
  }
}

function addTokens (tokens) {
  return dispatch => {
    if (Array.isArray(tokens)) {
      dispatch(actions.setSelectedToken(getTokenAddressFromTokenObject(tokens[0])))
      return Promise.all(tokens.map(({ address, symbol, decimals }) => (
        dispatch(addToken(address, symbol, decimals))
      )))
    } else {
      dispatch(actions.setSelectedToken(getTokenAddressFromTokenObject(tokens)))
      return Promise.all(
        Object
        .entries(tokens)
        .map(([_, { address, symbol, decimals }]) => (
          dispatch(addToken(address, symbol, decimals))
        ))
      )
    }
  }
}

function updateTokens (newTokens) {
  return {
    type: actions.UPDATE_TOKENS,
    newTokens,
  }
}

function goBackToInitView () {
  return {
    type: actions.BACK_TO_INIT_MENU,
  }
}

//
// notice
//

function markNoticeRead (notice) {
  return (dispatch) => {
    dispatch(actions.showLoadingIndication())
    log.debug(`background.markNoticeRead`)
    return new Promise((resolve, reject) => {
      background.markNoticeRead(notice, (err, notice) => {
        dispatch(actions.hideLoadingIndication())
        if (err) {
          dispatch(actions.displayWarning(err))
          return reject(err)
        }
        if (notice) {
          dispatch(actions.showNotice(notice))
          resolve()
        } else {
          dispatch(actions.clearNotices())
          resolve()
        }
      })
    })
  }
}

function showNotice (notice) {
  return {
    type: actions.SHOW_NOTICE,
    value: notice,
  }
}

function clearNotices () {
  return {
    type: actions.CLEAR_NOTICES,
  }
}

function markAccountsFound () {
  log.debug(`background.markAccountsFound`)
  return callBackgroundThenUpdate(background.markAccountsFound)
}

function retryTransaction (txId) {
  log.debug(`background.retryTransaction`)
  return (dispatch) => {
    background.retryTransaction(txId, (err, newState) => {
      if (err) {
        return dispatch(actions.displayWarning(err.message))
      }
      const { selectedAddressTxList } = newState
      const { id: newTxId } = selectedAddressTxList[selectedAddressTxList.length - 1]
      dispatch(actions.updateMetamaskState(newState))
      dispatch(actions.viewPendingTx(newTxId))
    })
  }
}

//
// config
//

function setProviderType (type) {
  return (dispatch) => {
    log.debug(`background.setProviderType`)
    background.setProviderType(type, (err, result) => {
      if (err) {
        log.error(err)
        return dispatch(self.displayWarning('Had a problem changing networks!'))
      }
      dispatch(actions.updateProviderType(type))
      dispatch(actions.setSelectedToken())
    })

  }
}

function updateProviderType (type) {
  return {
    type: actions.SET_PROVIDER_TYPE,
    value: type,
  }
}

function setRpcTarget (newRpc) {
  log.debug(`background.setRpcTarget: ${newRpc}`)
  return (dispatch) => {
    background.setCustomRpc(newRpc, (err, result) => {
      if (err) {
        log.error(err)
        return dispatch(self.displayWarning('Had a problem changing networks!'))
      }
    })
  }
}

// Calls the addressBookController to add a new address.
function addToAddressBook (recipient, nickname = '') {
  log.debug(`background.addToAddressBook`)
  return (dispatch) => {
    background.setAddressBook(recipient, nickname, (err, result) => {
      if (err) {
        log.error(err)
        return dispatch(self.displayWarning('Address book failed to update'))
      }
    })
  }
}

function useEtherscanProvider () {
  log.debug(`background.useEtherscanProvider`)
  background.useEtherscanProvider()
  return {
    type: actions.USE_ETHERSCAN_PROVIDER,
  }
}

function showNetworkDropdown () {
  return {
    type: actions.NETWORK_DROPDOWN_OPEN,
  }
}

function hideNetworkDropdown () {
  return {
    type: actions.NETWORK_DROPDOWN_CLOSE,
  }
}


function showModal (payload) {
  return {
    type: actions.MODAL_OPEN,
    payload,
  }
}

function hideModal (payload) {
  return {
    type: actions.MODAL_CLOSE,
    payload,
  }
}

function showSidebar () {
  return {
    type: actions.SIDEBAR_OPEN,
  }
}

function hideSidebar () {
  return {
    type: actions.SIDEBAR_CLOSE,
  }
}


function showLoadingIndication (message) {
  return {
    type: actions.SHOW_LOADING,
    value: message,
  }
}

function hideLoadingIndication () {
  return {
    type: actions.HIDE_LOADING,
  }
}

function showSubLoadingIndication () {
  return {
    type: actions.SHOW_SUB_LOADING_INDICATION,
  }
}

function hideSubLoadingIndication () {
  return {
    type: actions.HIDE_SUB_LOADING_INDICATION,
  }
}

function displayWarning (text) {
  return {
    type: actions.DISPLAY_WARNING,
    value: text,
  }
}

function hideWarning () {
  return {
    type: actions.HIDE_WARNING,
  }
}

function requestExportAccount () {
  return {
    type: actions.REQUEST_ACCOUNT_EXPORT,
  }
}

function exportAccount (password, address) {
  var self = this

  return function (dispatch) {
    dispatch(self.showLoadingIndication())

    log.debug(`background.submitPassword`)
    return new Promise((resolve, reject) => {
      background.submitPassword(password, function (err) {
        if (err) {
          log.error('Error in submiting password.')
          dispatch(self.hideLoadingIndication())
          dispatch(self.displayWarning('Incorrect Password.'))
          return reject(err)
        }
        log.debug(`background.exportAccount`)
        return background.exportAccount(address, function (err, result) {
          dispatch(self.hideLoadingIndication())

          if (err) {
            log.error(err)
            dispatch(self.displayWarning('Had a problem exporting the account.'))
            return reject(err)
          }

          // dispatch(self.exportAccountComplete())
          dispatch(self.showPrivateKey(result))

          return resolve(result)
        })
      })
    })
  }
}

function exportAccountComplete () {
  return {
    type: actions.EXPORT_ACCOUNT,
  }
}

function showPrivateKey (key) {
  return {
    type: actions.SHOW_PRIVATE_KEY,
    value: key,
  }
}

function saveAccountLabel (account, label) {
  return (dispatch) => {
    dispatch(actions.showLoadingIndication())
    log.debug(`background.saveAccountLabel`)

    return new Promise((resolve, reject) => {
      background.saveAccountLabel(account, label, (err) => {
        dispatch(actions.hideLoadingIndication())

        if (err) {
          dispatch(actions.displayWarning(err.message))
          reject(err)
        }

        dispatch({
          type: actions.SAVE_ACCOUNT_LABEL,
          value: { account, label },
        })

        resolve(account)
      })
    })
  }
}

function showSendPage () {
  return {
    type: actions.SHOW_SEND_PAGE,
  }
}

function showSendTokenPage () {
  return {
    type: actions.SHOW_SEND_TOKEN_PAGE,
  }
}

function buyEth (opts) {
  return (dispatch) => {
    const url = getBuyEthUrl(opts)
    global.platform.openWindow({ url })
    dispatch({
      type: actions.BUY_ETH,
    })
  }
}

function onboardingBuyEthView (address) {
  return {
    type: actions.ONBOARDING_BUY_ETH_VIEW,
    value: address,
  }
}

function buyEthView (address) {
  return {
    type: actions.BUY_ETH_VIEW,
    value: address,
  }
}

function coinBaseSubview () {
  return {
    type: actions.COINBASE_SUBVIEW,
  }
}

function pairUpdate (coin) {
  return (dispatch) => {
    dispatch(actions.showSubLoadingIndication())
    dispatch(actions.hideWarning())
    shapeShiftRequest('marketinfo', {pair: `${coin.toLowerCase()}_eth`}, (mktResponse) => {
      dispatch(actions.hideSubLoadingIndication())
      if (mktResponse.error) return dispatch(actions.displayWarning(mktResponse.error))
      dispatch({
        type: actions.PAIR_UPDATE,
        value: {
          marketinfo: mktResponse,
        },
      })
    })
  }
}

function shapeShiftSubview (network) {
  var pair = 'btc_eth'
  return (dispatch) => {
    dispatch(actions.showSubLoadingIndication())
    shapeShiftRequest('marketinfo', {pair}, (mktResponse) => {
      shapeShiftRequest('getcoins', {}, (response) => {
        dispatch(actions.hideSubLoadingIndication())
        if (mktResponse.error) return dispatch(actions.displayWarning(mktResponse.error))
        dispatch({
          type: actions.SHAPESHIFT_SUBVIEW,
          value: {
            marketinfo: mktResponse,
            coinOptions: response,
          },
        })
      })
    })
  }
}

function coinShiftRquest (data, marketData) {
  return (dispatch) => {
    dispatch(actions.showLoadingIndication())
    shapeShiftRequest('shift', { method: 'POST', data}, (response) => {
      dispatch(actions.hideLoadingIndication())
      if (response.error) return dispatch(actions.displayWarning(response.error))
      var message = `
        Deposit your ${response.depositType} to the address below:`
      log.debug(`background.createShapeShiftTx`)
      background.createShapeShiftTx(response.deposit, response.depositType)
      dispatch(actions.showQrView(response.deposit, [message].concat(marketData)))
    })
  }
}

function buyWithShapeShift (data) {
  return dispatch => new Promise((resolve, reject) => {
    shapeShiftRequest('shift', { method: 'POST', data}, (response) => {
      if (response.error) {
        return reject(response.error)
      }
      background.createShapeShiftTx(response.deposit, response.depositType)
      return resolve(response)
    })
  })
}

function showQrView (data, message) {
  return {
    type: actions.SHOW_QR_VIEW,
    value: {
      message: message,
      data: data,
    },
  }
}
function reshowQrCode (data, coin) {
  return (dispatch) => {
    dispatch(actions.showLoadingIndication())
    shapeShiftRequest('marketinfo', {pair: `${coin.toLowerCase()}_eth`}, (mktResponse) => {
      if (mktResponse.error) return dispatch(actions.displayWarning(mktResponse.error))

      var message = [
        `Deposit your ${coin} to the address below:`,
        `Deposit Limit: ${mktResponse.limit}`,
        `Deposit Minimum:${mktResponse.minimum}`,
      ]

      dispatch(actions.hideLoadingIndication())
      return dispatch(actions.showQrView(data, message))
      // return dispatch(actions.showModal({
      //   name: 'SHAPESHIFT_DEPOSIT_TX',
      //   Qr: { data, message },
      // }))
    })
  }
}

function shapeShiftRequest (query, options, cb) {
  var queryResponse, method
  !options ? options = {} : null
  options.method ? method = options.method : method = 'GET'

  var requestListner = function (request) {
    try {
      queryResponse = JSON.parse(this.responseText)
      cb ? cb(queryResponse) : null
      return queryResponse
    } catch (e) {
      cb ? cb({error: e}) : null
      return e
    }
  }

  var shapShiftReq = new XMLHttpRequest()
  shapShiftReq.addEventListener('load', requestListner)
  shapShiftReq.open(method, `https://shapeshift.io/${query}/${options.pair ? options.pair : ''}`, true)

  if (options.method === 'POST') {
    var jsonObj = JSON.stringify(options.data)
    shapShiftReq.setRequestHeader('Content-Type', 'application/json')
    return shapShiftReq.send(jsonObj)
  } else {
    return shapShiftReq.send()
  }
}

function updateTokenExchangeRate (token = '') {
  const pair = `${token.toLowerCase()}_eth`

  return dispatch => {
    if (!token) {
      return
    }

    shapeShiftRequest('marketinfo', { pair }, marketinfo => {
      if (!marketinfo.error) {
        dispatch({
          type: actions.UPDATE_TOKEN_EXCHANGE_RATE,
          payload: {
            pair,
            marketinfo,
          },
        })
      }
    })
  }
}

function setFeatureFlag (feature, activated, notificationType) {
  return (dispatch) => {
    dispatch(actions.showLoadingIndication())
    return new Promise((resolve, reject) => {
      background.setFeatureFlag(feature, activated, (err, updatedFeatureFlags) => {
        dispatch(actions.hideLoadingIndication())
        if (err) {
          dispatch(actions.displayWarning(err.message))
          return reject(err)
        }
        dispatch(actions.updateFeatureFlags(updatedFeatureFlags))
        notificationType && dispatch(actions.showModal({ name: notificationType }))
        resolve(updatedFeatureFlags)
      })
    })
  }
}

function updateFeatureFlags (updatedFeatureFlags) {
  return {
    type: actions.UPDATE_FEATURE_FLAGS,
    value: updatedFeatureFlags,
  }
}

function setMouseUserState (isMouseUser) {
  return {
    type: actions.SET_MOUSE_USER_STATE,
    value: isMouseUser,
  }
}

// Call Background Then Update
//
// A function generator for a common pattern wherein:
// We show loading indication.
// We call a background method.
// We hide loading indication.
// If it errored, we show a warning.
// If it didn't, we update the state.
function callBackgroundThenUpdateNoSpinner (method, ...args) {
  return (dispatch) => {
    method.call(background, ...args, (err) => {
      if (err) {
        return dispatch(actions.displayWarning(err.message))
      }
      forceUpdateMetamaskState(dispatch)
    })
  }
}

function callBackgroundThenUpdate (method, ...args) {
  return (dispatch) => {
    dispatch(actions.showLoadingIndication())
    method.call(background, ...args, (err) => {
      dispatch(actions.hideLoadingIndication())
      if (err) {
        return dispatch(actions.displayWarning(err.message))
      }
      forceUpdateMetamaskState(dispatch)
    })
  }
}

function forceUpdateMetamaskState (dispatch) {
  log.debug(`background.getState`)
<<<<<<< HEAD

  return new Promise((resolve, reject) => {
    background.getState((err, newState) => {
      if (err) {
        reject(err)
        return dispatch(actions.displayWarning(err.message))
      }

      dispatch(actions.updateMetamaskState(newState))
      resolve(newState)
=======
  return new Promise((resolve, reject) => {
    background.getState((err, newState) => {
      if (err) {
        dispatch(actions.displayWarning(err.message))
        return reject(err)
      }

      dispatch(actions.updateMetamaskState(newState))
      resolve()
>>>>>>> e001c090
    })
  })
}

function toggleAccountMenu () {
  return {
    type: actions.TOGGLE_ACCOUNT_MENU,
  }
}

function setUseBlockie (val) {
  return (dispatch) => {
    dispatch(actions.showLoadingIndication())
    log.debug(`background.setUseBlockie`)
    background.setUseBlockie(val, (err) => {
      dispatch(actions.hideLoadingIndication())
      if (err) {
        return dispatch(actions.displayWarning(err.message))
      }
    })
    dispatch({
      type: actions.SET_USE_BLOCKIE,
      value: val,
    })
  }
}

function setNetworkEndpoints (networkEndpointType) {
  return dispatch => {
    log.debug('background.setNetworkEndpoints')
    return new Promise((resolve, reject) => {
      background.setNetworkEndpoints(networkEndpointType, err => {
        if (err) {
          dispatch(actions.displayWarning(err.message))
          return reject(err)
        }

        dispatch(actions.updateNetworkEndpointType(networkEndpointType))
        resolve(networkEndpointType)
      })
    })
  }
}

function updateNetworkEndpointType (networkEndpointType) {
  return {
    type: actions.UPDATE_NETWORK_ENDPOINT_TYPE,
    value: networkEndpointType,
  }
}<|MERGE_RESOLUTION|>--- conflicted
+++ resolved
@@ -292,21 +292,6 @@
     log.debug(`background.submitPassword`)
 
     return new Promise((resolve, reject) => {
-<<<<<<< HEAD
-      background.submitPassword(password, (err) => {
-        dispatch(actions.hideLoadingIndication())
-
-        if (err) {
-          dispatch(actions.unlockFailed(err.message))
-          reject(err)
-        } else {
-          dispatch(actions.unlockSucceeded())
-          dispatch(actions.transitionForward())
-          return forceUpdateMetamaskState(dispatch).then(resolve)
-        }
-      })
-    })
-=======
       background.submitPassword(password, error => {
         if (error) {
           return reject(error)
@@ -338,7 +323,6 @@
         dispatch(actions.unlockFailed(err.message))
         dispatch(actions.hideLoadingIndication())
       })
->>>>>>> e001c090
   }
 }
 
@@ -419,13 +403,8 @@
             dispatch(actions.displayWarning(err.message))
             return reject(err)
           }
-<<<<<<< HEAD
-          dispatch(actions.hideLoadingIndication())
-          forceUpdateMetamaskState(dispatch).then(resolve)
-=======
 
           resolve()
->>>>>>> e001c090
         })
       })
     })
@@ -829,7 +808,6 @@
 function updateAndApproveTx (txData) {
   log.info('actions: updateAndApproveTx: ' + JSON.stringify(txData))
   return (dispatch) => {
-<<<<<<< HEAD
     log.debug(`actions calling background.updateAndApproveTx`)
 
     return new Promise((resolve, reject) => {
@@ -848,19 +826,6 @@
         dispatch(actions.completedTx(txData.id))
         resolve(txData)
       })
-=======
-    log.debug(`actions calling background.updateAndApproveTx.`)
-    background.updateAndApproveTransaction(txData, (err) => {
-      dispatch(actions.hideLoadingIndication())
-      dispatch(actions.updateTransactionParams(txData.id, txData.txParams))
-      dispatch(actions.clearSend())
-      if (err) {
-        dispatch(actions.txError(err))
-        dispatch(actions.goHome())
-        return log.error(err.message)
-      }
-      dispatch(actions.completedTx(txData.id))
->>>>>>> e001c090
     })
   }
 }
@@ -1864,18 +1829,6 @@
 
 function forceUpdateMetamaskState (dispatch) {
   log.debug(`background.getState`)
-<<<<<<< HEAD
-
-  return new Promise((resolve, reject) => {
-    background.getState((err, newState) => {
-      if (err) {
-        reject(err)
-        return dispatch(actions.displayWarning(err.message))
-      }
-
-      dispatch(actions.updateMetamaskState(newState))
-      resolve(newState)
-=======
   return new Promise((resolve, reject) => {
     background.getState((err, newState) => {
       if (err) {
@@ -1884,8 +1837,7 @@
       }
 
       dispatch(actions.updateMetamaskState(newState))
-      resolve()
->>>>>>> e001c090
+      resolve(newState)
     })
   })
 }
