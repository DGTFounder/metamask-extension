const inherits = require('util').inherits
const Component = require('react').Component
const connect = require('react-redux').connect
const h = require('react-hyperscript')
const actions = require('./actions')
// init
const InitializeMenuScreen = require('./first-time/init-menu')
const NewKeyChainScreen = require('./new-keychain')
// accounts
const MainContainer = require('./main-container')
const SendTransactionScreen = require('./send')
const SendTokenScreen = require('./components/send-token')
const ConfirmTxScreen = require('./conf-tx')
// notice
const NoticeScreen = require('./components/notice')
const generateLostAccountsNotice = require('../lib/lost-accounts-notice')

// slideout menu
const WalletView = require('./components/wallet-view')

// other views
const ConfigScreen = require('./config')
const AddTokenScreen = require('./add-token')
const Import = require('./accounts/import')
const InfoScreen = require('./info')
const Loading = require('./components/loading')
const NetworkIndicator = require('./components/network')
const BuyView = require('./components/buy-button-subview')
const QrView = require('./components/qr-code')
const HDCreateVaultComplete = require('./keychains/hd/create-vault-complete')
const HDRestoreVaultScreen = require('./keychains/hd/restore-vault')
const RevealSeedConfirmation = require('./keychains/hd/recover-seed/confirmation')
const ReactCSSTransitionGroup = require('react-addons-css-transition-group')
const NetworkDropdown = require('./components/dropdowns/network-dropdown')

// Global Modals
const Modal = require('./components/modals/index').Modal

module.exports = connect(mapStateToProps, mapDispatchToProps)(App)

inherits(App, Component)
function App () { Component.call(this) }

function mapStateToProps (state) {
  const {
    identities,
    accounts,
    address,
    keyrings,
  } = state.metamask
  const selected = address || Object.keys(accounts)[0]

  return {
    // state from plugin
    networkDropdownOpen: state.appState.networkDropdownOpen,
    sidebarOpen: state.appState.sidebarOpen,
    isLoading: state.appState.isLoading,
    loadingMessage: state.appState.loadingMessage,
    noActiveNotices: state.metamask.noActiveNotices,
    isInitialized: state.metamask.isInitialized,
    isUnlocked: state.metamask.isUnlocked,
    currentView: state.appState.currentView,
    activeAddress: state.appState.activeAddress,
    transForward: state.appState.transForward,
    seedWords: state.metamask.seedWords,
    unapprovedTxs: state.metamask.unapprovedTxs,
    unapprovedMsgs: state.metamask.unapprovedMsgs,
    menuOpen: state.appState.menuOpen,
    network: state.metamask.network,
    provider: state.metamask.provider,
    forgottenPassword: state.appState.forgottenPassword,
    lastUnreadNotice: state.metamask.lastUnreadNotice,
    lostAccounts: state.metamask.lostAccounts,
    frequentRpcList: state.metamask.frequentRpcList || [],

    // state needed to get account dropdown temporarily rendering from app bar
    identities,
    selected,
    keyrings,
  }
}

function mapDispatchToProps (dispatch, ownProps) {
  return {
    dispatch,
    hideSidebar: () => dispatch(actions.hideSidebar()),
    showNetworkDropdown: () => dispatch(actions.showNetworkDropdown()),
    hideNetworkDropdown: () => dispatch(actions.hideNetworkDropdown()),
  }
}

App.prototype.render = function () {
  var props = this.props
  const { isLoading, loadingMessage, network } = props
  const isLoadingNetwork = network === 'loading' && props.currentView.name !== 'config'
  const loadMessage = loadingMessage || isLoadingNetwork ?
    `Connecting to ${this.getNetworkName()}` : null
  log.debug('Main ui render function')

  return (

    h('.flex-column.full-height', {
      style: {
        overflowX: 'hidden',
        position: 'relative',
        alignItems: 'center',
      },
    }, [

      // global modal
      h(Modal, {}, []),

      // app bar
      this.renderAppBar(),

      // sidebar
      this.renderSidebar(),

      // network dropdown
      h(NetworkDropdown, {
        provider: this.props.provider,
        frequentRpcList: this.props.frequentRpcList,
      }, []),

      h(Loading, {
        isLoading: isLoading || isLoadingNetwork,
        loadingMessage: loadMessage,
      }),

      // content
      this.renderPrimary(),
    ])
  )
}

App.prototype.renderGlobalModal = function () {
  return h(Modal, {
    ref: 'modalRef',
  }, [
    // h(BuyOptions, {}, []),
  ])
}

App.prototype.renderSidebar = function () {

  return h('div', {
  }, [
    h('style', `
      .sidebar-enter {
        transition: transform 300ms ease-in-out;
        transform: translateX(-100%);
      }
      .sidebar-enter.sidebar-enter-active {
        transition: transform 300ms ease-in-out;
        transform: translateX(0%);
      }
      .sidebar-leave {
        transition: transform 200ms ease-out;
        transform: translateX(0%);
      }
      .sidebar-leave.sidebar-leave-active {
        transition: transform 200ms ease-out;
        transform: translateX(-100%);
      }
    `),

    h(ReactCSSTransitionGroup, {
      transitionName: 'sidebar',
      transitionEnterTimeout: 300,
      transitionLeaveTimeout: 200,
    }, [
      // A second instance of Walletview is used for non-mobile viewports
      this.props.sidebarOpen ? h(WalletView, {
        responsiveDisplayClassname: '.sidebar',
        style: {},
      }) : undefined,

    ]),

    // overlay
    // TODO: add onClick for overlay to close sidebar
    this.props.sidebarOpen ? h('div.sidebar-overlay', {
      style: {},
      onClick: () => {
        this.props.hideSidebar()
      },
    }, []) : undefined,
  ])
}

App.prototype.renderAppBar = function () {
  if (window.METAMASK_UI_TYPE === 'notification') {
    return null
  }

  return (

    h('.full-width', {
      style: {},
    }, [

      h('.app-header.flex-row.flex-space-between', {
        style: {},
      }, [
        h('div.app-header-contents', {}, [
          h('div.left-menu-wrapper', {
            style: {},
          }, [
            // mini logo
            h('img', {
              height: 24,
              width: 24,
              src: '/images/icon-128.png',
            }),

            // metamask name
            h('h1', {
              style: {
                position: 'relative',
                paddingLeft: '9px',
                color: '#5B5D67',
              },
            }, 'MetaMask'),

          ]),

          h('div.network-component-wrapper', {
            style: {},
<<<<<<< HEAD
          }, [
            // Network Indicator
            h(NetworkIndicator, {
              network: this.props.network,
              provider: this.props.provider,
              onClick: (event) => {
                event.preventDefault()
                event.stopPropagation()
                if (this.props.networkDropdownOpen === false) {
                  this.props.showNetworkDropdown()
                } else {
                  this.props.hideNetworkDropdown()
                }
              },
            }),

          ]),
=======
            enableAccountsSelector: true,
            identities: this.props.identities,
            selected: this.props.currentView.context,
            network: this.props.network,
            keyrings: this.props.keyrings,
          }, []),

          // hamburger
          props.isUnlocked && h(SandwichExpando, {
            className: 'sandwich-expando',
            width: 16,
            barHeight: 2,
            padding: 0,
            isOpen: state.isMainMenuOpen,
            color: 'rgb(247,146,30)',
            onClick: () => {
              this.setState({
                isMainMenuOpen: !state.isMainMenuOpen,
              })
            },
          }),
>>>>>>> 693655e2
        ]),
      ]),

    ])
  )
}

App.prototype.renderBackButton = function (style, justArrow = false) {
  var props = this.props
  return (
    h('.flex-row', {
      key: 'leftArrow',
      style: style,
      onClick: () => props.dispatch(actions.goBackToInitView()),
    }, [
      h('i.fa.fa-arrow-left.cursor-pointer'),
      justArrow ? null : h('div.cursor-pointer', {
        style: {
          marginLeft: '3px',
        },
        onClick: () => props.dispatch(actions.goBackToInitView()),
      }, 'BACK'),
    ])
  )
}

App.prototype.renderPrimary = function () {
  log.debug('rendering primary')
  var props = this.props

  // notices
  if (!props.noActiveNotices) {
    log.debug('rendering notice screen for unread notices.')
    return h(NoticeScreen, {
      notice: props.lastUnreadNotice,
      key: 'NoticeScreen',
      onConfirm: () => props.dispatch(actions.markNoticeRead(props.lastUnreadNotice)),
    })
  } else if (props.lostAccounts && props.lostAccounts.length > 0) {
    log.debug('rendering notice screen for lost accounts view.')
    return h(NoticeScreen, {
      notice: generateLostAccountsNotice(props.lostAccounts),
      key: 'LostAccountsNotice',
      onConfirm: () => props.dispatch(actions.markAccountsFound()),
    })
  }

  if (props.seedWords) {
    log.debug('rendering seed words')
    return h(HDCreateVaultComplete, {key: 'HDCreateVaultComplete'})
  }

  // show initialize screen
  if (!props.isInitialized || props.forgottenPassword) {
    // show current view
    log.debug('rendering an initialize screen')
    switch (props.currentView.name) {

      case 'restoreVault':
        log.debug('rendering restore vault screen')
        return h(HDRestoreVaultScreen, {key: 'HDRestoreVaultScreen'})

      default:
        log.debug('rendering menu screen')
        return h(InitializeMenuScreen, {key: 'menuScreenInit'})
    }
  }

  // show unlock screen
  if (!props.isUnlocked) {
    return h(MainContainer, {
      currentViewName: props.currentView.name,
      isUnlocked: props.isUnlocked,
    })
  }

  // show current view
  switch (props.currentView.name) {

    case 'accountDetail':
      log.debug('rendering main container')
      return h(MainContainer, {key: 'account-detail'})

    case 'sendTransaction':
      log.debug('rendering send tx screen')
      return h(SendTransactionScreen, {key: 'send-transaction'})

    case 'sendToken':
      log.debug('rendering send token screen')
      return h(SendTokenScreen, {key: 'sendToken'})

    case 'newKeychain':
      log.debug('rendering new keychain screen')
      return h(NewKeyChainScreen, {key: 'new-keychain'})

    case 'confTx':
      log.debug('rendering confirm tx screen')
      return h(ConfirmTxScreen, {key: 'confirm-tx'})

    case 'add-token':
      log.debug('rendering add-token screen from unlock screen.')
      return h(AddTokenScreen, {key: 'add-token'})

    case 'config':
      log.debug('rendering config screen')
      return h(ConfigScreen, {key: 'config'})

    case 'import-menu':
      log.debug('rendering import screen')
      return h(Import, {key: 'import-menu'})

    case 'reveal-seed-conf':
      log.debug('rendering reveal seed confirmation screen')
      return h(RevealSeedConfirmation, {key: 'reveal-seed-conf'})

    case 'info':
      log.debug('rendering info screen')
      return h(InfoScreen, {key: 'info'})

    case 'buyEth':
      log.debug('rendering buy ether screen')
      return h(BuyView, {key: 'buyEthView'})

    case 'qr':
      log.debug('rendering show qr screen')
      return h('div', {
        style: {
          position: 'absolute',
          height: '100%',
          top: '0px',
          left: '0px',
        },
      }, [
        h('i.fa.fa-arrow-left.fa-lg.cursor-pointer.color-orange', {
          onClick: () => props.dispatch(actions.backToAccountDetail(props.activeAddress)),
          style: {
            marginLeft: '10px',
            marginTop: '50px',
          },
        }),
        h('div', {
          style: {
            position: 'absolute',
            left: '44px',
            width: '285px',
          },
        }, [
          h(QrView, {key: 'qr'}),
        ]),
      ])

    default:
      log.debug('rendering default, account detail screen')
      return h(MainContainer, {key: 'account-detail'})
  }
}

App.prototype.toggleMetamaskActive = function () {
  if (!this.props.isUnlocked) {
    // currently inactive: redirect to password box
    var passwordBox = document.querySelector('input[type=password]')
    if (!passwordBox) return
    passwordBox.focus()
  } else {
    // currently active: deactivate
    this.props.dispatch(actions.lockMetamask(false))
  }
}

App.prototype.getNetworkName = function () {
  const { provider } = this.props
  const providerName = provider.type

  let name

  if (providerName === 'mainnet') {
    name = 'Main Ethereum Network'
  } else if (providerName === 'ropsten') {
    name = 'Ropsten Test Network'
  } else if (providerName === 'kovan') {
    name = 'Kovan Test Network'
  } else if (providerName === 'rinkeby') {
    name = 'Rinkeby Test Network'
  } else {
    name = 'Unknown Private Network'
  }

  return name
}<|MERGE_RESOLUTION|>--- conflicted
+++ resolved
@@ -226,7 +226,6 @@
 
           h('div.network-component-wrapper', {
             style: {},
-<<<<<<< HEAD
           }, [
             // Network Indicator
             h(NetworkIndicator, {
@@ -244,29 +243,6 @@
             }),
 
           ]),
-=======
-            enableAccountsSelector: true,
-            identities: this.props.identities,
-            selected: this.props.currentView.context,
-            network: this.props.network,
-            keyrings: this.props.keyrings,
-          }, []),
-
-          // hamburger
-          props.isUnlocked && h(SandwichExpando, {
-            className: 'sandwich-expando',
-            width: 16,
-            barHeight: 2,
-            padding: 0,
-            isOpen: state.isMainMenuOpen,
-            color: 'rgb(247,146,30)',
-            onClick: () => {
-              this.setState({
-                isMainMenuOpen: !state.isMainMenuOpen,
-              })
-            },
-          }),
->>>>>>> 693655e2
         ]),
       ]),
 
