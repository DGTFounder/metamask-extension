--- conflicted
+++ resolved
@@ -105,7 +105,6 @@
       return displayWarning(message)
     }
 
-<<<<<<< HEAD
     importNewJsonAccount([ fileContents, password ])
       .then(({ selectedAddress }) => {
         if (selectedAddress) {
@@ -116,11 +115,6 @@
         }
       })
       .catch(err => displayWarning(err))
-=======
-    this.props.importNewJsonAccount([ fileContents, password ])
-      // JS runtime requires caught rejections but failures are handled by Redux
-      .catch()
->>>>>>> 72dde75e
   }
 }
 
