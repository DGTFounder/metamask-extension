const { Component } = require('react')
const connect = require('../../metamask-connect')
const h = require('react-hyperscript')
const PropTypes = require('prop-types')
const actions = require('../../actions')
const clone = require('clone')
const ethUtil = require('ethereumjs-util')
const BN = ethUtil.BN
const hexToBn = require('../../../../app/scripts/lib/hex-to-bn')
const { conversionUtil } = require('../../conversion-util')
const SenderToRecipient = require('../sender-to-recipient')
const NetworkDisplay = require('../network-display')

const { MIN_GAS_PRICE_HEX } = require('../send/send-constants')

class ConfirmDeployContract extends Component {
  constructor (props) {
    super(props)

    this.state = {
      valid: false,
      submitting: false,
    }
  }

  onSubmit (event) {
    event.preventDefault()
    const txMeta = this.gatherTxMeta()
    const valid = this.checkValidity()
    this.setState({ valid, submitting: true })

    if (valid && this.verifyGasParams()) {
      this.props.sendTransaction(txMeta, event)
    } else {
      this.props.displayWarning('invalidGasParams')
      this.setState({ submitting: false })
    }
  }

  cancel (event, txMeta) {
    event.preventDefault()
    this.props.cancelTransaction(txMeta)
  }

  checkValidity () {
    const form = this.getFormEl()
    const valid = form.checkValidity()
    return valid
  }

  getFormEl () {
    const form = document.querySelector('form#pending-tx-form')
    // Stub out form for unit tests:
    if (!form) {
      return { checkValidity () { return true } }
    }
    return form
  }

  // After a customizable state value has been updated,
  gatherTxMeta () {
    const props = this.props
    const state = this.state
    const txData = clone(state.txData) || clone(props.txData)

    // log.debug(`UI has defaulted to tx meta ${JSON.stringify(txData)}`)
    return txData
  }

  verifyGasParams () {
    // We call this in case the gas has not been modified at all
    if (!this.state) { return true }
    return (
      this._notZeroOrEmptyString(this.state.gas) &&
      this._notZeroOrEmptyString(this.state.gasPrice)
    )
  }

  _notZeroOrEmptyString (obj) {
    return obj !== '' && obj !== '0x0'
  }

  bnMultiplyByFraction (targetBN, numerator, denominator) {
    const numBN = new BN(numerator)
    const denomBN = new BN(denominator)
    return targetBN.mul(numBN).div(denomBN)
  }

  getData () {
    const { identities } = this.props
    const txMeta = this.gatherTxMeta()
    const txParams = txMeta.txParams || {}

    return {
      from: {
        address: txParams.from,
        name: identities[txParams.from].name,
      },
      memo: txParams.memo || '',
    }
  }

  getAmount () {
    const { conversionRate, currentCurrency } = this.props
    const txMeta = this.gatherTxMeta()
    const txParams = txMeta.txParams || {}

    const FIAT = conversionUtil(txParams.value, {
      fromNumericBase: 'hex',
      toNumericBase: 'dec',
      fromCurrency: 'ETH',
      toCurrency: currentCurrency,
      numberOfDecimals: 2,
      fromDenomination: 'WEI',
      conversionRate,
    })
    const ETH = conversionUtil(txParams.value, {
      fromNumericBase: 'hex',
      toNumericBase: 'dec',
      fromCurrency: 'ETH',
      toCurrency: 'ETH',
      fromDenomination: 'WEI',
      conversionRate,
      numberOfDecimals: 6,
    })

    return {
      fiat: Number(FIAT),
      token: Number(ETH),
    }

  }

  getGasFee () {
    const { conversionRate, currentCurrency } = this.props
    const txMeta = this.gatherTxMeta()
    const txParams = txMeta.txParams || {}

    // Gas
    const gas = txParams.gas
    const gasBn = hexToBn(gas)

    // Gas Price
    const gasPrice = txParams.gasPrice || MIN_GAS_PRICE_HEX
    const gasPriceBn = hexToBn(gasPrice)

    const txFeeBn = gasBn.mul(gasPriceBn)

    const FIAT = conversionUtil(txFeeBn, {
      fromNumericBase: 'BN',
      toNumericBase: 'dec',
      fromDenomination: 'WEI',
      fromCurrency: 'ETH',
      toCurrency: currentCurrency,
      numberOfDecimals: 2,
      conversionRate,
    })
    const ETH = conversionUtil(txFeeBn, {
      fromNumericBase: 'BN',
      toNumericBase: 'dec',
      fromDenomination: 'WEI',
      fromCurrency: 'ETH',
      toCurrency: 'ETH',
      numberOfDecimals: 6,
      conversionRate,
    })

    return {
      fiat: Number(FIAT),
      eth: Number(ETH),
    }
  }

  renderGasFee () {
    const { currentCurrency } = this.props
    const { fiat: fiatGas, eth: ethGas } = this.getGasFee()

    return (
      h('section.flex-row.flex-center.confirm-screen-row', [
        h('span.confirm-screen-label.confirm-screen-section-column', [ this.props.t('gasFee') ]),
        h('div.confirm-screen-section-column', [
          h('div.confirm-screen-row-info', `${fiatGas} ${currentCurrency.toUpperCase()}`),

          h(
            'div.confirm-screen-row-detail',
            `${ethGas} ETH`
          ),
        ]),
      ])
    )
  }

  renderHeroAmount () {
    const { currentCurrency } = this.props
    const { fiat: fiatAmount } = this.getAmount()
    const txMeta = this.gatherTxMeta()
    const txParams = txMeta.txParams || {}
    const { memo = '' } = txParams

    return (
      h('div.confirm-send-token__hero-amount-wrapper', [
        h('h3.flex-center.confirm-screen-send-amount', `${fiatAmount}`),
        h('h3.flex-center.confirm-screen-send-amount-currency', currentCurrency.toUpperCase()),
        h('div.flex-center.confirm-memo-wrapper', [
          h('h3.confirm-screen-send-memo', memo),
        ]),
      ])
    )
  }

  renderTotalPlusGas () {
    const { currentCurrency } = this.props
    const { fiat: fiatAmount, token: tokenAmount } = this.getAmount()
    const { fiat: fiatGas, eth: ethGas } = this.getGasFee()

    return (
      h('section.flex-row.flex-center.confirm-screen-row.confirm-screen-total-box ', [
        h('div.confirm-screen-section-column', [
          h('span.confirm-screen-label', [ this.props.t('total') + ' ' ]),
          h('div.confirm-screen-total-box__subtitle', [ this.props.t('amountPlusGas') ]),
        ]),

        h('div.confirm-screen-section-column', [
          h('div.confirm-screen-row-info', `${fiatAmount + fiatGas} ${currentCurrency.toUpperCase()}`),
          h('div.confirm-screen-row-detail', `${tokenAmount + ethGas} ETH`),
        ]),
      ])
    )
  }

  render () {
    const { backToAccountDetail, selectedAddress } = this.props
    const txMeta = this.gatherTxMeta()

    const {
      from: {
        address: fromAddress,
        name: fromName,
      },
    } = this.getData()

    this.inputs = []

    return (
      h('.page-container', [
        h('.page-container__header', [
<<<<<<< HEAD
          h('.page-container__back-button', {
            onClick: () => backToAccountDetail(selectedAddress),
          }, this.props.t('back')),
          h('.page-container__title', this.props.t('confirmContract')),
          h('.page-container__subtitle', this.props.t('pleaseReviewTransaction')),
=======
          h('.page-container__header-row', [
            h('span.page-container__back-button', {
              onClick: () => backToAccountDetail(selectedAddress),
            }, t('back')),
            window.METAMASK_UI_TYPE === 'notification' && h(NetworkDisplay),
          ]),
          h('.page-container__title', t('confirmContract')),
          h('.page-container__subtitle', t('pleaseReviewTransaction')),
>>>>>>> 04b1f842
        ]),
        // Main Send token Card
        h('.page-container__content', [

          h(SenderToRecipient, {
            senderName: fromName,
            senderAddress: fromAddress,
          }),

          // h('h3.flex-center.confirm-screen-sending-to-message', {
          //   style: {
          //     textAlign: 'center',
          //     fontSize: '16px',
          //   },
          // }, [
          //   `You're deploying a new contract.`,
          // ]),

          this.renderHeroAmount(),

          h('div.confirm-screen-rows', [
            h('section.flex-row.flex-center.confirm-screen-row', [
              h('span.confirm-screen-label.confirm-screen-section-column', [ this.props.t('from') ]),
              h('div.confirm-screen-section-column', [
                h('div.confirm-screen-row-info', fromName),
                h('div.confirm-screen-row-detail', `...${fromAddress.slice(fromAddress.length - 4)}`),
              ]),
            ]),

            h('section.flex-row.flex-center.confirm-screen-row', [
              h('span.confirm-screen-label.confirm-screen-section-column', [ this.props.t('to') ]),
              h('div.confirm-screen-section-column', [
                h('div.confirm-screen-row-info', this.props.t('newContract')),
              ]),
            ]),

            this.renderGasFee(),

            this.renderTotalPlusGas(),

          ]),
        ]),

        h('form#pending-tx-form', {
          onSubmit: event => this.onSubmit(event),
        }, [
          h('.page-container__footer', [
            // Cancel Button
            h('button.btn-cancel.page-container__footer-button.allcaps', {
              onClick: event => this.cancel(event, txMeta),
            }, this.props.t('cancel')),

            // Accept Button
            h('button.btn-confirm.page-container__footer-button.allcaps', {
              onClick: event => this.onSubmit(event),
            }, this.props.t('confirm')),
          ]),
        ]),
      ])
    )
  }
}

ConfirmDeployContract.propTypes = {
  sendTransaction: PropTypes.func,
  cancelTransaction: PropTypes.func,
  backToAccountDetail: PropTypes.func,
  displayWarning: PropTypes.func,
  identities: PropTypes.object,
  conversionRate: PropTypes.number,
  currentCurrency: PropTypes.string,
  selectedAddress: PropTypes.string,
  localeMessages: PropTypes.object,
}

const mapStateToProps = state => {
  const {
    conversionRate,
    identities,
    currentCurrency,
  } = state.metamask
  const accounts = state.metamask.accounts
  const selectedAddress = state.metamask.selectedAddress || Object.keys(accounts)[0]
  return {
    currentCurrency,
    conversionRate,
    identities,
    selectedAddress,
  }
}

const mapDispatchToProps = dispatch => {
  return {
    backToAccountDetail: address => dispatch(actions.backToAccountDetail(address)),
    cancelTransaction: ({ id }) => dispatch(actions.cancelTx({ id })),
    displayWarning: warning => actions.displayWarning(this.props.t(warning)),
  }
}

module.exports = connect(mapStateToProps, mapDispatchToProps)(ConfirmDeployContract)<|MERGE_RESOLUTION|>--- conflicted
+++ resolved
@@ -1,5 +1,5 @@
 const { Component } = require('react')
-const connect = require('../../metamask-connect')
+const { connect } = require('react-redux')
 const h = require('react-hyperscript')
 const PropTypes = require('prop-types')
 const actions = require('../../actions')
@@ -8,6 +8,7 @@
 const BN = ethUtil.BN
 const hexToBn = require('../../../../app/scripts/lib/hex-to-bn')
 const { conversionUtil } = require('../../conversion-util')
+const t = require('../../../i18n')
 const SenderToRecipient = require('../sender-to-recipient')
 const NetworkDisplay = require('../network-display')
 
@@ -244,22 +245,14 @@
     return (
       h('.page-container', [
         h('.page-container__header', [
-<<<<<<< HEAD
-          h('.page-container__back-button', {
-            onClick: () => backToAccountDetail(selectedAddress),
-          }, this.props.t('back')),
-          h('.page-container__title', this.props.t('confirmContract')),
-          h('.page-container__subtitle', this.props.t('pleaseReviewTransaction')),
-=======
           h('.page-container__header-row', [
             h('span.page-container__back-button', {
               onClick: () => backToAccountDetail(selectedAddress),
-            }, t('back')),
+            }, this.props.t('back')),
             window.METAMASK_UI_TYPE === 'notification' && h(NetworkDisplay),
           ]),
-          h('.page-container__title', t('confirmContract')),
-          h('.page-container__subtitle', t('pleaseReviewTransaction')),
->>>>>>> 04b1f842
+          h('.page-container__title', this.props.t('confirmContract')),
+          h('.page-container__subtitle', this.props.t('pleaseReviewTransaction')),
         ]),
         // Main Send token Card
         h('.page-container__content', [
@@ -332,7 +325,6 @@
   conversionRate: PropTypes.number,
   currentCurrency: PropTypes.string,
   selectedAddress: PropTypes.string,
-  localeMessages: PropTypes.object,
 }
 
 const mapStateToProps = state => {
@@ -355,7 +347,7 @@
   return {
     backToAccountDetail: address => dispatch(actions.backToAccountDetail(address)),
     cancelTransaction: ({ id }) => dispatch(actions.cancelTx({ id })),
-    displayWarning: warning => actions.displayWarning(this.props.t(warning)),
+    displayWarning: warning => actions.displayWarning(t(warning)),
   }
 }
 
