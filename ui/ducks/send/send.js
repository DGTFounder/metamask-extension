--- conflicted
+++ resolved
@@ -934,24 +934,9 @@
       const draftTransaction =
         state.draftTransactions[state.currentTransactionUUID];
 
-<<<<<<< HEAD
-      // If an asset update occurs that changes the type from 'NATIVE' to
-      // 'NATIVE' then this is likely the initial asset set of an edit
-      // transaction. We don't need to set the amount to zero in this case.
-      // The only times where an update would occur of this nature that we
-      // would want to set the amount to zero is on a network or account change
-      // but that update is handled elsewhere.
-      const skipAmountUpdate =
-        action.payload.type === ASSET_TYPES.NATIVE &&
-        draftTransaction.asset.type === ASSET_TYPES.NATIVE;
-      draftTransaction.asset.type = action.payload.type;
-      draftTransaction.asset.balance = action.payload.balance;
-      draftTransaction.asset.error = action.payload.error;
-=======
       draftTransaction.asset.type = asset.type;
       draftTransaction.asset.balance = asset.balance;
       draftTransaction.asset.error = asset.error;
->>>>>>> 2bcc1c51
 
       if (
         draftTransaction.asset.type === ASSET_TYPES.TOKEN ||
@@ -1866,21 +1851,6 @@
     const inputIsValidHexAddress = isValidHexAddress(userInput);
     let isProbablyAnAssetContract = false;
     if (inputIsValidHexAddress) {
-<<<<<<< HEAD
-      const { symbol, decimals } = getTokenMetadata(userInput, tokenMap) || {};
-
-      isProbablyAnAssetContract = symbol && decimals !== undefined;
-
-      if (!isProbablyAnAssetContract) {
-        try {
-          const { standard } = await getTokenStandardAndDetails(
-            userInput,
-            sendingAddress,
-          );
-          isProbablyAnAssetContract = Boolean(standard);
-        } catch (e) {
-          console.log(e);
-=======
       const smartContractAddress = await isSmartContractAddress(userInput);
       if (smartContractAddress) {
         const { symbol, decimals } =
@@ -1898,7 +1868,6 @@
           } catch (e) {
             console.log(e);
           }
->>>>>>> 2bcc1c51
         }
       }
     }
