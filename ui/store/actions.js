import log from 'loglevel';
import { captureException } from '@sentry/browser';
import { capitalize, isEqual } from 'lodash';
import getBuyUrl from '../../app/scripts/lib/buy-url';
import { getMethodDataAsync } from '../helpers/utils/transactions.util';
import switchDirection from '../../shared/lib/switch-direction';
import {
  ENVIRONMENT_TYPE_NOTIFICATION,
  ORIGIN_METAMASK,
  POLLING_TOKEN_ENVIRONMENT_TYPES,
  MESSAGE_TYPE,
} from '../../shared/constants/app';
import { hasUnconfirmedTransactions } from '../helpers/utils/confirm-tx.util';
import txHelper from '../helpers/utils/tx-helper';
import { getEnvironmentType, addHexPrefix } from '../../app/scripts/lib/util';
import {
  getMetaMaskAccounts,
  getPermittedAccountsForCurrentTab,
  getSelectedAddress,
  ///: BEGIN:ONLY_INCLUDE_IN(flask)
  getNotifications,
  ///: END:ONLY_INCLUDE_IN
} from '../selectors';
import {
  computeEstimatedGasLimit,
  initializeSendState,
  resetSendState,
} from '../ducks/send';
import { switchedToUnconnectedAccount } from '../ducks/alerts/unconnected-account';
import { getUnconnectedAccountAlertEnabledness } from '../ducks/metamask/metamask';
import { toChecksumHexAddress } from '../../shared/modules/hexstring-utils';
import {
  DEVICE_NAMES,
  LEDGER_TRANSPORT_TYPES,
  LEDGER_USB_VENDOR_ID,
} from '../../shared/constants/hardware-wallets';
import { EVENT } from '../../shared/constants/metametrics';
import { parseSmartTransactionsError } from '../pages/swaps/swaps.util';
import { isEqualCaseInsensitive } from '../../shared/modules/string-utils';
///: BEGIN:ONLY_INCLUDE_IN(flask)
import { NOTIFICATIONS_EXPIRATION_DELAY } from '../helpers/constants/notifications';
///: END:ONLY_INCLUDE_IN
import { setNewCustomNetworkAdded } from '../ducks/app/app';
import { decimalToHex } from '../../shared/lib/transactions-controller-utils';
import {
  fetchLocale,
  loadRelativeTimeFormatLocaleData,
} from '../helpers/utils/i18n-helper';
import * as actionConstants from './actionConstants';
import {
  generateActionId,
  callBackgroundMethod,
  submitRequestToBackground,
} from './action-queue';

export function goHome() {
  return {
    type: actionConstants.GO_HOME,
  };
}
// async actions

export function tryUnlockMetamask(password) {
  return (dispatch) => {
    dispatch(showLoadingIndication());
    dispatch(unlockInProgress());
    log.debug(`background.submitPassword`);

    return new Promise((resolve, reject) => {
      callBackgroundMethod('submitPassword', [password], (error) => {
        if (error) {
          reject(error);
          return;
        }

        resolve();
      });
    })
      .then(() => {
        dispatch(unlockSucceeded());
        return forceUpdateMetamaskState(dispatch);
      })
      .then(() => {
        dispatch(hideLoadingIndication());
      })
      .catch((err) => {
        dispatch(unlockFailed(err.message));
        dispatch(hideLoadingIndication());
        return Promise.reject(err);
      });
  };
}

/**
 * Adds a new account where all data is encrypted using the given password and
 * where all addresses are generated from a given seed phrase.
 *
 * @param {string} password - The password.
 * @param {string} seedPhrase - The seed phrase.
 * @returns {object} The updated state of the keyring controller.
 */
export function createNewVaultAndRestore(password, seedPhrase) {
  return (dispatch) => {
    dispatch(showLoadingIndication());
    log.debug(`background.createNewVaultAndRestore`);

    // Encode the secret recovery phrase as an array of integers so that it is
    // serialized as JSON properly.
    const encodedSeedPhrase = Array.from(
      Buffer.from(seedPhrase, 'utf8').values(),
    );

    let vault;
    return new Promise((resolve, reject) => {
      callBackgroundMethod(
        'createNewVaultAndRestore',
        [password, encodedSeedPhrase],
        (err, _vault) => {
          if (err) {
            reject(err);
            return;
          }
          vault = _vault;
          resolve();
        },
      );
    })
      .then(() => dispatch(unMarkPasswordForgotten()))
      .then(() => {
        dispatch(showAccountsPage());
        dispatch(hideLoadingIndication());
        return vault;
      })
      .catch((err) => {
        dispatch(displayWarning(err.message));
        dispatch(hideLoadingIndication());
        return Promise.reject(err);
      });
  };
}

export function createNewVaultAndGetSeedPhrase(password) {
  return async (dispatch) => {
    dispatch(showLoadingIndication());

    try {
      await createNewVault(password);
      const seedPhrase = await verifySeedPhrase();
      return seedPhrase;
    } catch (error) {
      dispatch(displayWarning(error.message));
      throw new Error(error.message);
    } finally {
      dispatch(hideLoadingIndication());
    }
  };
}

export function unlockAndGetSeedPhrase(password) {
  return async (dispatch) => {
    dispatch(showLoadingIndication());

    try {
      await submitPassword(password);
      const seedPhrase = await verifySeedPhrase();
      await forceUpdateMetamaskState(dispatch);
      return seedPhrase;
    } catch (error) {
      dispatch(displayWarning(error.message));
      throw new Error(error.message);
    } finally {
      dispatch(hideLoadingIndication());
    }
  };
}

export function submitPassword(password) {
  return new Promise((resolve, reject) => {
    callBackgroundMethod('submitPassword', [password], (error) => {
      if (error) {
        reject(error);
        return;
      }

      resolve();
    });
  });
}

export function createNewVault(password) {
  return new Promise((resolve, reject) => {
    callBackgroundMethod('createNewVaultAndKeychain', [password], (error) => {
      if (error) {
        reject(error);
        return;
      }

      resolve(true);
    });
  });
}

export function verifyPassword(password) {
  return new Promise((resolve, reject) => {
    callBackgroundMethod('verifyPassword', [password], (error) => {
      if (error) {
        reject(error);
        return;
      }

      resolve(true);
    });
  });
}

export async function verifySeedPhrase() {
  const encodedSeedPhrase = await submitRequestToBackground('verifySeedPhrase');
  return Buffer.from(encodedSeedPhrase).toString('utf8');
}

export function requestRevealSeedWords(password) {
  return async (dispatch) => {
    dispatch(showLoadingIndication());
    log.debug(`background.verifyPassword`);

    try {
      await verifyPassword(password);
      const seedPhrase = await verifySeedPhrase();
      return seedPhrase;
    } catch (error) {
      dispatch(displayWarning(error.message));
      throw error;
    } finally {
      dispatch(hideLoadingIndication());
    }
  };
}

export function tryReverseResolveAddress(address) {
  return () => {
    return new Promise((resolve) => {
      callBackgroundMethod('tryReverseResolveAddress', [address], (err) => {
        if (err) {
          log.error(err);
        }
        resolve();
      });
    });
  };
}

export function fetchInfoToSync() {
  return (dispatch) => {
    log.debug(`background.fetchInfoToSync`);
    return new Promise((resolve, reject) => {
      callBackgroundMethod('fetchInfoToSync', [], (err, result) => {
        if (err) {
          dispatch(displayWarning(err.message));
          reject(err);
          return;
        }
        resolve(result);
      });
    });
  };
}

export function resetAccount() {
  return (dispatch) => {
    dispatch(showLoadingIndication());

    return new Promise((resolve, reject) => {
      callBackgroundMethod('resetAccount', [], (err, account) => {
        dispatch(hideLoadingIndication());
        if (err) {
          dispatch(displayWarning(err.message));
          reject(err);
          return;
        }

        log.info(`Transaction history reset for ${account}`);
        dispatch(showAccountsPage());
        resolve(account);
      });
    });
  };
}

export function removeAccount(address) {
  return async (dispatch) => {
    dispatch(showLoadingIndication());

    try {
      await new Promise((resolve, reject) => {
        callBackgroundMethod('removeAccount', [address], (error, account) => {
          if (error) {
            reject(error);
            return;
          }
          resolve(account);
        });
      });
      await forceUpdateMetamaskState(dispatch);
    } catch (error) {
      dispatch(displayWarning(error.message));
      throw error;
    } finally {
      dispatch(hideLoadingIndication());
    }

    log.info(`Account removed: ${address}`);
    dispatch(showAccountsPage());
  };
}

export function importNewAccount(strategy, args) {
  return async (dispatch) => {
    let newState;
    dispatch(
      showLoadingIndication('This may take a while, please be patient.'),
    );
    try {
      log.debug(`background.importAccountWithStrategy`);
      await submitRequestToBackground('importAccountWithStrategy', [
        strategy,
        args,
      ]);
      log.debug(`background.getState`);
      newState = await submitRequestToBackground('getState');
    } catch (err) {
      dispatch(displayWarning(err.message));
      throw err;
    } finally {
      dispatch(hideLoadingIndication());
    }

    dispatch(updateMetamaskState(newState));
    if (newState.selectedAddress) {
      dispatch({
        type: actionConstants.SHOW_ACCOUNT_DETAIL,
        value: newState.selectedAddress,
      });
    }
    return newState;
  };
}

export function addNewAccount() {
  log.debug(`background.addNewAccount`);
  return async (dispatch, getState) => {
    const oldIdentities = getState().metamask.identities;
    dispatch(showLoadingIndication());

    let newIdentities;
    try {
      const { identities } = await submitRequestToBackground('addNewAccount', [
        Object.keys(oldIdentities).length,
      ]);
      newIdentities = identities;
    } catch (error) {
      dispatch(displayWarning(error.message));
      throw error;
    } finally {
      dispatch(hideLoadingIndication());
    }

    const newAccountAddress = Object.keys(newIdentities).find(
      (address) => !oldIdentities[address],
    );
    await forceUpdateMetamaskState(dispatch);
    return newAccountAddress;
  };
}

export function checkHardwareStatus(deviceName, hdPath) {
  log.debug(`background.checkHardwareStatus`, deviceName, hdPath);
  return async (dispatch) => {
    dispatch(showLoadingIndication());

    let unlocked;
    try {
      unlocked = await submitRequestToBackground('checkHardwareStatus', [
        deviceName,
        hdPath,
      ]);
    } catch (error) {
      log.error(error);
      dispatch(displayWarning(error.message));
      throw error;
    } finally {
      dispatch(hideLoadingIndication());
    }

    await forceUpdateMetamaskState(dispatch);
    return unlocked;
  };
}

export function forgetDevice(deviceName) {
  log.debug(`background.forgetDevice`, deviceName);
  return async (dispatch) => {
    dispatch(showLoadingIndication());
    try {
      await submitRequestToBackground('forgetDevice', [deviceName]);
    } catch (error) {
      log.error(error);
      dispatch(displayWarning(error.message));
      throw error;
    } finally {
      dispatch(hideLoadingIndication());
    }

    await forceUpdateMetamaskState(dispatch);
  };
}

export function connectHardware(deviceName, page, hdPath, t) {
  log.debug(`background.connectHardware`, deviceName, page, hdPath);
  return async (dispatch, getState) => {
    const { ledgerTransportType } = getState().metamask;

    dispatch(
      showLoadingIndication(`Looking for your ${capitalize(deviceName)}...`),
    );

    let accounts;
    try {
      if (deviceName === DEVICE_NAMES.LEDGER) {
        await submitRequestToBackground('establishLedgerTransportPreference');
      }
      if (
        deviceName === DEVICE_NAMES.LEDGER &&
        ledgerTransportType === LEDGER_TRANSPORT_TYPES.WEBHID
      ) {
        const connectedDevices = await window.navigator.hid.requestDevice({
          filters: [{ vendorId: LEDGER_USB_VENDOR_ID }],
        });
        const userApprovedWebHidConnection = connectedDevices.some(
          (device) => device.vendorId === Number(LEDGER_USB_VENDOR_ID),
        );
        if (!userApprovedWebHidConnection) {
          throw new Error(t('ledgerWebHIDNotConnectedErrorMessage'));
        }
      }

      accounts = await submitRequestToBackground('connectHardware', [
        deviceName,
        page,
        hdPath,
      ]);
    } catch (error) {
      log.error(error);
      if (
        deviceName === DEVICE_NAMES.LEDGER &&
        ledgerTransportType === LEDGER_TRANSPORT_TYPES.WEBHID &&
        error.message.match('Failed to open the device')
      ) {
        dispatch(displayWarning(t('ledgerDeviceOpenFailureMessage')));
        throw new Error(t('ledgerDeviceOpenFailureMessage'));
      } else {
        if (deviceName !== DEVICE_NAMES.QR) {
          dispatch(displayWarning(error.message));
        }
        throw error;
      }
    } finally {
      dispatch(hideLoadingIndication());
    }

    await forceUpdateMetamaskState(dispatch);
    return accounts;
  };
}

export function unlockHardwareWalletAccounts(
  indexes,
  deviceName,
  hdPath,
  hdPathDescription,
) {
  log.debug(
    `background.unlockHardwareWalletAccount`,
    indexes,
    deviceName,
    hdPath,
    hdPathDescription,
  );
  return async (dispatch) => {
    dispatch(showLoadingIndication());

    for (const index of indexes) {
      try {
        await submitRequestToBackground('unlockHardwareWalletAccount', [
          index,
          deviceName,
          hdPath,
          hdPathDescription,
        ]);
      } catch (e) {
        log.error(e);
        dispatch(displayWarning(e.message));
        dispatch(hideLoadingIndication());
        throw e;
      }
    }

    dispatch(hideLoadingIndication());
    return undefined;
  };
}

export function showQrScanner() {
  return (dispatch) => {
    dispatch(
      showModal({
        name: 'QR_SCANNER',
      }),
    );
  };
}

export function setCurrentCurrency(currencyCode) {
  return async (dispatch) => {
    dispatch(showLoadingIndication());
    log.debug(`background.setCurrentCurrency`);
    try {
      await submitRequestToBackground('setCurrentCurrency', [currencyCode]);
      await forceUpdateMetamaskState(dispatch);
    } catch (error) {
      log.error(error);
      dispatch(displayWarning(error.message));
      return;
    } finally {
      dispatch(hideLoadingIndication());
    }
  };
}

export function signMsg(msgData) {
  log.debug('action - signMsg');
  return async (dispatch) => {
    dispatch(showLoadingIndication());
    log.debug(`actions calling background.signMessage`);
    let newState;
    try {
      newState = await submitRequestToBackground('signMessage', [msgData]);
    } catch (error) {
      log.error(error);
      dispatch(displayWarning(error.message));
      throw error;
    } finally {
      dispatch(hideLoadingIndication());
    }

    dispatch(updateMetamaskState(newState));
    dispatch(completedTx(msgData.metamaskId));
    dispatch(closeCurrentNotificationWindow());
    return msgData;
  };
}

export function signPersonalMsg(msgData) {
  log.debug('action - signPersonalMsg');
  return async (dispatch) => {
    dispatch(showLoadingIndication());
    log.debug(`actions calling background.signPersonalMessage`);

    let newState;
    try {
      newState = await submitRequestToBackground('signPersonalMessage', [
        msgData,
      ]);
    } catch (error) {
      log.error(error);
      dispatch(displayWarning(error.message));
      throw error;
    } finally {
      dispatch(hideLoadingIndication());
    }

    dispatch(updateMetamaskState(newState));
    dispatch(completedTx(msgData.metamaskId));
    dispatch(closeCurrentNotificationWindow());
    return msgData;
  };
}

export function decryptMsgInline(decryptedMsgData) {
  log.debug('action - decryptMsgInline');
  return async (dispatch) => {
    log.debug(`actions calling background.decryptMessageInline`);

    let newState;
    try {
      newState = await submitRequestToBackground('decryptMessageInline', [
        decryptedMsgData,
      ]);
    } catch (error) {
      log.error(error);
      dispatch(displayWarning(error.message));
      throw error;
    }

    dispatch(updateMetamaskState(newState));
    return newState.unapprovedDecryptMsgs[decryptedMsgData.metamaskId];
  };
}

export function decryptMsg(decryptedMsgData) {
  log.debug('action - decryptMsg');
  return async (dispatch) => {
    dispatch(showLoadingIndication());
    log.debug(`actions calling background.decryptMessage`);

    let newState;
    try {
      newState = await submitRequestToBackground('decryptMessage', [
        decryptedMsgData,
      ]);
    } catch (error) {
      log.error(error);
      dispatch(displayWarning(error.message));
      throw error;
    } finally {
      dispatch(hideLoadingIndication());
    }

    dispatch(updateMetamaskState(newState));
    dispatch(completedTx(decryptedMsgData.metamaskId));
    dispatch(closeCurrentNotificationWindow());
    return decryptedMsgData;
  };
}

export function encryptionPublicKeyMsg(msgData) {
  log.debug('action - encryptionPublicKeyMsg');
  return async (dispatch) => {
    dispatch(showLoadingIndication());
    log.debug(`actions calling background.encryptionPublicKey`);

    let newState;
    try {
      newState = await submitRequestToBackground('encryptionPublicKey', [
        msgData,
      ]);
    } catch (error) {
      log.error(error);
      dispatch(displayWarning(error.message));
      throw error;
    } finally {
      dispatch(hideLoadingIndication());
    }

    dispatch(updateMetamaskState(newState));
    dispatch(completedTx(msgData.metamaskId));
    dispatch(closeCurrentNotificationWindow());
    return msgData;
  };
}

export function signTypedMsg(msgData) {
  log.debug('action - signTypedMsg');
  return async (dispatch) => {
    dispatch(showLoadingIndication());
    log.debug(`actions calling background.signTypedMessage`);

    let newState;
    try {
      newState = await submitRequestToBackground('signTypedMessage', [msgData]);
    } catch (error) {
      log.error(error);
      dispatch(displayWarning(error.message));
      throw error;
    } finally {
      dispatch(hideLoadingIndication());
    }

    dispatch(updateMetamaskState(newState));
    dispatch(completedTx(msgData.metamaskId));
    dispatch(closeCurrentNotificationWindow());
    return msgData;
  };
}

export function updateCustomNonce(value) {
  return {
    type: actionConstants.UPDATE_CUSTOM_NONCE,
    value,
  };
}

const updateMetamaskStateFromBackground = () => {
  log.debug(`background.getState`);

  return new Promise((resolve, reject) => {
    callBackgroundMethod('getState', [], (error, newState) => {
      if (error) {
        reject(error);
        return;
      }

      resolve(newState);
    });
  });
};

export function updatePreviousGasParams(txId, previousGasParams) {
  return async (dispatch) => {
    let updatedTransaction;
    try {
      updatedTransaction = await submitRequestToBackground(
        'updatePreviousGasParams',
        [txId, previousGasParams],
      );
    } catch (error) {
      dispatch(txError(error));
      log.error(error.message);
      throw error;
    }

    return updatedTransaction;
  };
}

export function updateSwapApprovalTransaction(txId, txSwapApproval) {
  return async (dispatch) => {
    let updatedTransaction;
    try {
      updatedTransaction = await submitRequestToBackground(
        'updateSwapApprovalTransaction',
        [txId, txSwapApproval],
      );
    } catch (error) {
      dispatch(txError(error));
      log.error(error.message);
      throw error;
    }

    return updatedTransaction;
  };
}

export function updateEditableParams(txId, editableParams) {
  return async (dispatch) => {
    let updatedTransaction;
    try {
      updatedTransaction = await submitRequestToBackground(
        'updateEditableParams',
        [txId, editableParams],
      );
    } catch (error) {
      dispatch(txError(error));
      log.error(error.message);
      throw error;
    }
    await forceUpdateMetamaskState(dispatch);
    return updatedTransaction;
  };
}

/**
 * Appends new send flow history to a transaction
 *
 * @param {string} txId - the id of the transaction to update
 * @param {number} currentSendFlowHistoryLength - sendFlowHistory entries currently
 * @param {Array<{event: string, timestamp: number}>} sendFlowHistory - the new send flow history to append to the
 *  transaction
 * @returns {import('../../shared/constants/transaction').TransactionMeta}
 */
export function updateTransactionSendFlowHistory(
  txId,
  currentSendFlowHistoryLength,
  sendFlowHistory,
) {
  return async (dispatch) => {
    let updatedTransaction;
    try {
      updatedTransaction = await submitRequestToBackground(
        'updateTransactionSendFlowHistory',
        [txId, currentSendFlowHistoryLength, sendFlowHistory],
      );
    } catch (error) {
      dispatch(txError(error));
      log.error(error.message);
      throw error;
    }

    return updatedTransaction;
  };
}

export async function backupUserData() {
  let backedupData;
  try {
    backedupData = await submitRequestToBackground('backupUserData');
  } catch (error) {
    log.error(error.message);
    throw error;
  }

  return backedupData;
}

export async function restoreUserData(jsonString) {
  try {
    await submitRequestToBackground('restoreUserData', [jsonString]);
  } catch (error) {
    log.error(error.message);
    throw error;
  }

  return true;
}

export function updateTransactionGasFees(txId, txGasFees) {
  return async (dispatch) => {
    let updatedTransaction;
    try {
      updatedTransaction = await submitRequestToBackground(
        'updateTransactionGasFees',
        [txId, txGasFees],
      );
    } catch (error) {
      dispatch(txError(error));
      log.error(error.message);
      throw error;
    }

    return updatedTransaction;
  };
}

export function updateSwapTransaction(txId, txSwap) {
  return async (dispatch) => {
    let updatedTransaction;
    try {
      updatedTransaction = await submitRequestToBackground(
        'updateSwapTransaction',
        [txId, txSwap],
      );
    } catch (error) {
      dispatch(txError(error));
      log.error(error.message);
      throw error;
    }

    return updatedTransaction;
  };
}

export function updateTransaction(txData, dontShowLoadingIndicator) {
  return async (dispatch) => {
    !dontShowLoadingIndicator && dispatch(showLoadingIndication());

    try {
      await submitRequestToBackground('updateTransaction', [txData]);
    } catch (error) {
      dispatch(updateTransactionParams(txData.id, txData.txParams));
      dispatch(hideLoadingIndication());
      dispatch(txError(error));
      dispatch(goHome());
      log.error(error.message);
      throw error;
    }

    try {
      dispatch(updateTransactionParams(txData.id, txData.txParams));
      const newState = await updateMetamaskStateFromBackground();
      dispatch(updateMetamaskState(newState));
      dispatch(showConfTxPage({ id: txData.id }));
      return txData;
    } finally {
      dispatch(hideLoadingIndication());
    }
  };
}

/**
 * Action to create a new transaction in the controller and route to the
 * confirmation page. Returns the newly created txMeta in case additional logic
 * should be applied to the transaction after creation.
 *
 * @param {import('../../shared/constants/transaction').TxParams} txParams -
 *  The transaction parameters
 * @param {import(
 *  '../../shared/constants/transaction'
 * ).TransactionTypeString} type - The type of the transaction being added.
 * @param {Array<{event: string, timestamp: number}>} sendFlowHistory - The
 *  history of the send flow at time of creation.
 * @returns {import('../../shared/constants/transaction').TransactionMeta}
 */
export function addUnapprovedTransactionAndRouteToConfirmationPage(
  txParams,
  type,
  sendFlowHistory,
) {
  return async (dispatch) => {
    const actionId = generateActionId();
    try {
      log.debug('background.addUnapprovedTransaction');
      const txMeta = await submitRequestToBackground(
        'addUnapprovedTransaction',
        [txParams, ORIGIN_METAMASK, type, sendFlowHistory, actionId],
        actionId,
      );
      dispatch(showConfTxPage());
      return txMeta;
    } catch (error) {
      dispatch(hideLoadingIndication());
      dispatch(displayWarning(error.message));
    }
    return null;
  };
}

/**
 * Wrapper around the promisifedBackground to create a new unapproved
 * transaction in the background and return the newly created txMeta.
 * This method does not show errors or route to a confirmation page and is
 * used primarily for swaps functionality.
 *
 * @param {import('../../shared/constants/transaction').TxParams} txParams -
 *  The transaction parameters
 * @param {import(
 *  '../../shared/constants/transaction'
 * ).TransactionTypeString} type - The type of the transaction being added.
 * @returns {import('../../shared/constants/transaction').TransactionMeta}
 */
export async function addUnapprovedTransaction(txParams, type) {
  log.debug('background.addUnapprovedTransaction');
  const actionId = generateActionId();
  const txMeta = await submitRequestToBackground(
    'addUnapprovedTransaction',
    [txParams, ORIGIN_METAMASK, type, undefined, actionId],
    actionId,
  );
  return txMeta;
}

export function updateAndApproveTx(txData, dontShowLoadingIndicator) {
  return (dispatch) => {
    !dontShowLoadingIndicator && dispatch(showLoadingIndication());
    return new Promise((resolve, reject) => {
      const actionId = generateActionId();
      callBackgroundMethod(
        'updateAndApproveTransaction',
        [txData, actionId],
        (err) => {
          dispatch(updateTransactionParams(txData.id, txData.txParams));
          dispatch(resetSendState());

          if (err) {
            dispatch(txError(err));
            dispatch(goHome());
            log.error(err.message);
            reject(err);
            return;
          }

          resolve(txData);
        },
      );
    })
      .then(() => updateMetamaskStateFromBackground())
      .then((newState) => dispatch(updateMetamaskState(newState)))
      .then(() => {
        dispatch(resetSendState());
        dispatch(completedTx(txData.id));
        dispatch(hideLoadingIndication());
        dispatch(updateCustomNonce(''));
        dispatch(closeCurrentNotificationWindow());

        return txData;
      })
      .catch((err) => {
        dispatch(hideLoadingIndication());
        return Promise.reject(err);
      });
  };
}

export async function getTransactions(filters = {}) {
  return await submitRequestToBackground('getTransactions', [filters]);
}

export function completedTx(id) {
  return (dispatch, getState) => {
    const state = getState();
    const {
      unapprovedTxs,
      unapprovedMsgs,
      unapprovedPersonalMsgs,
      unapprovedTypedMessages,
      network,
      provider: { chainId },
    } = state.metamask;
    const unconfirmedActions = txHelper(
      unapprovedTxs,
      unapprovedMsgs,
      unapprovedPersonalMsgs,
      unapprovedTypedMessages,
      network,
      chainId,
    );
    const otherUnconfirmedActions = unconfirmedActions.filter(
      (tx) => tx.id !== id,
    );
    dispatch({
      type: actionConstants.COMPLETED_TX,
      value: {
        id,
        unconfirmedActionsCount: otherUnconfirmedActions.length,
      },
    });
  };
}

export function updateTransactionParams(id, txParams) {
  return {
    type: actionConstants.UPDATE_TRANSACTION_PARAMS,
    id,
    value: txParams,
  };
}

export function txError(err) {
  return {
    type: actionConstants.TRANSACTION_ERROR,
    message: err.message,
  };
}

///: BEGIN:ONLY_INCLUDE_IN(flask)
export function disableSnap(snapId) {
  return async (dispatch) => {
    await submitRequestToBackground('disableSnap', [snapId]);
    await forceUpdateMetamaskState(dispatch);
  };
}

export function enableSnap(snapId) {
  return async (dispatch) => {
    await submitRequestToBackground('enableSnap', [snapId]);
    await forceUpdateMetamaskState(dispatch);
  };
}

export function removeSnap(snapId) {
  return async (dispatch) => {
    await submitRequestToBackground('removeSnap', [snapId]);
    await forceUpdateMetamaskState(dispatch);
  };
}

export async function removeSnapError(msgData) {
  return submitRequestToBackground('removeSnapError', [msgData]);
}

export async function handleSnapRequest(args) {
  return submitRequestToBackground('handleSnapRequest', [args]);
}

export function dismissNotifications(ids) {
  return async (dispatch) => {
    await submitRequestToBackground('dismissNotifications', [ids]);
    await forceUpdateMetamaskState(dispatch);
  };
}

export function deleteExpiredNotifications() {
  return async (dispatch, getState) => {
    const state = getState();
    const notifications = getNotifications(state);

    const notificationIdsToDelete = notifications
      .filter((notification) => {
        const expirationTime = new Date(
          Date.now() - NOTIFICATIONS_EXPIRATION_DELAY,
        );

        return Boolean(
          notification.readDate &&
            new Date(notification.readDate) < expirationTime,
        );
      })
      .map(({ id }) => id);
    if (notificationIdsToDelete.length) {
      await submitRequestToBackground('dismissNotifications', [
        notificationIdsToDelete,
      ]);
      await forceUpdateMetamaskState(dispatch);
    }
  };
}

export function markNotificationsAsRead(ids) {
  return async (dispatch) => {
    await submitRequestToBackground('markNotificationsAsRead', [ids]);
    await forceUpdateMetamaskState(dispatch);
  };
}
///: END:ONLY_INCLUDE_IN

export function cancelMsg(msgData) {
  return async (dispatch) => {
    dispatch(showLoadingIndication());

    let newState;
    try {
      newState = await submitRequestToBackground('cancelMessage', [msgData.id]);
    } finally {
      dispatch(hideLoadingIndication());
    }

    dispatch(updateMetamaskState(newState));
    dispatch(completedTx(msgData.id));
    dispatch(closeCurrentNotificationWindow());
    return msgData;
  };
}

/**
 * Cancels all of the given messages
 *
 * @param {Array<object>} msgDataList - a list of msg data objects
 * @returns {function(*): Promise<void>}
 */
export function cancelMsgs(msgDataList) {
  return async (dispatch) => {
    dispatch(showLoadingIndication());

    try {
      const msgIds = msgDataList.map((id) => id);
      const cancellations = msgDataList.map(
        ({ id, type }) =>
          new Promise((resolve, reject) => {
            switch (type) {
              case MESSAGE_TYPE.ETH_SIGN_TYPED_DATA:
                callBackgroundMethod('cancelTypedMessage', [id], (err) => {
                  if (err) {
                    reject(err);
                    return;
                  }
                  resolve();
                });
                return;
              case MESSAGE_TYPE.PERSONAL_SIGN:
                callBackgroundMethod('cancelPersonalMessage', [id], (err) => {
                  if (err) {
                    reject(err);
                    return;
                  }
                  resolve();
                });
                return;
              case MESSAGE_TYPE.ETH_DECRYPT:
                callBackgroundMethod('cancelDecryptMessage', [id], (err) => {
                  if (err) {
                    reject(err);
                    return;
                  }
                  resolve();
                });
                return;
              case MESSAGE_TYPE.ETH_GET_ENCRYPTION_PUBLIC_KEY:
                callBackgroundMethod(
                  'cancelEncryptionPublicKey',
                  [id],
                  (err) => {
                    if (err) {
                      reject(err);
                      return;
                    }
                    resolve();
                  },
                );
                return;
              case MESSAGE_TYPE.ETH_SIGN:
                callBackgroundMethod('cancelMessage', [id], (err) => {
                  if (err) {
                    reject(err);
                    return;
                  }
                  resolve();
                });
                return;
              default:
                reject(
                  new Error(
                    `MetaMask Message Signature: Unknown message type: ${id}`,
                  ),
                );
            }
          }),
      );

      await Promise.all(cancellations);
      const newState = await updateMetamaskStateFromBackground();
      dispatch(updateMetamaskState(newState));

      msgIds.forEach((id) => {
        dispatch(completedTx(id));
      });
    } catch (err) {
      log.error(err);
    } finally {
      if (getEnvironmentType() === ENVIRONMENT_TYPE_NOTIFICATION) {
        closeNotificationPopup();
      } else {
        dispatch(hideLoadingIndication());
      }
    }
  };
}

export function cancelPersonalMsg(msgData) {
  return async (dispatch) => {
    dispatch(showLoadingIndication());

    let newState;
    try {
      newState = await submitRequestToBackground('cancelPersonalMessage', [
        msgData.id,
      ]);
    } finally {
      dispatch(hideLoadingIndication());
    }

    dispatch(updateMetamaskState(newState));
    dispatch(completedTx(msgData.id));
    dispatch(closeCurrentNotificationWindow());
    return msgData;
  };
}

export function cancelDecryptMsg(msgData) {
  return async (dispatch) => {
    dispatch(showLoadingIndication());

    let newState;
    try {
      newState = await submitRequestToBackground('cancelDecryptMessage', [
        msgData.id,
      ]);
    } finally {
      dispatch(hideLoadingIndication());
    }

    dispatch(updateMetamaskState(newState));
    dispatch(completedTx(msgData.id));
    dispatch(closeCurrentNotificationWindow());
    return msgData;
  };
}

export function cancelEncryptionPublicKeyMsg(msgData) {
  return async (dispatch) => {
    dispatch(showLoadingIndication());

    let newState;
    try {
      newState = await submitRequestToBackground('cancelEncryptionPublicKey', [
        msgData.id,
      ]);
    } finally {
      dispatch(hideLoadingIndication());
    }

    dispatch(updateMetamaskState(newState));
    dispatch(completedTx(msgData.id));
    dispatch(closeCurrentNotificationWindow());
    return msgData;
  };
}

export function cancelTypedMsg(msgData) {
  return async (dispatch) => {
    dispatch(showLoadingIndication());

    let newState;
    try {
      newState = await submitRequestToBackground('cancelTypedMessage', [
        msgData.id,
      ]);
    } finally {
      dispatch(hideLoadingIndication());
    }

    dispatch(updateMetamaskState(newState));
    dispatch(completedTx(msgData.id));
    dispatch(closeCurrentNotificationWindow());
    return msgData;
  };
}

export function cancelTx(txData, _showLoadingIndication = true) {
  return (dispatch) => {
    _showLoadingIndication && dispatch(showLoadingIndication());
    return new Promise((resolve, reject) => {
      const actionId = generateActionId();
      callBackgroundMethod(
        'cancelTransaction',
        [txData.id, actionId],
        (error) => {
          if (error) {
            reject(error);
            return;
          }

          resolve();
        },
      );
    })
      .then(() => updateMetamaskStateFromBackground())
      .then((newState) => dispatch(updateMetamaskState(newState)))
      .then(() => {
        dispatch(resetSendState());
        dispatch(completedTx(txData.id));
        dispatch(hideLoadingIndication());
        dispatch(closeCurrentNotificationWindow());

        return txData;
      })
      .catch((error) => {
        dispatch(hideLoadingIndication());
        throw error;
      });
  };
}

/**
 * Cancels all of the given transactions
 *
 * @param {Array<object>} txDataList - a list of tx data objects
 * @returns {function(*): Promise<void>}
 */
export function cancelTxs(txDataList) {
  return async (dispatch) => {
    dispatch(showLoadingIndication());

    try {
      const txIds = txDataList.map(({ id }) => id);
      const cancellations = txIds.map(
        (id) =>
          new Promise((resolve, reject) => {
            const actionId = generateActionId();
            callBackgroundMethod('cancelTransaction', [id, actionId], (err) => {
              if (err) {
                reject(err);
                return;
              }

              resolve();
            });
          }),
      );

      await Promise.all(cancellations);

      const newState = await updateMetamaskStateFromBackground();
      dispatch(updateMetamaskState(newState));
      dispatch(resetSendState());

      txIds.forEach((id) => {
        dispatch(completedTx(id));
      });
    } finally {
      if (getEnvironmentType() === ENVIRONMENT_TYPE_NOTIFICATION) {
        closeNotificationPopup();
      } else {
        dispatch(hideLoadingIndication());
      }
    }
  };
}

export function markPasswordForgotten() {
  return async (dispatch) => {
    try {
      await new Promise((resolve, reject) => {
        callBackgroundMethod('markPasswordForgotten', [], (error) => {
          if (error) {
            reject(error);
            return;
          }
          resolve();
        });
      });
    } finally {
      // TODO: handle errors
      dispatch(hideLoadingIndication());
      dispatch(forgotPassword());
      await forceUpdateMetamaskState(dispatch);
    }
  };
}

export function unMarkPasswordForgotten() {
  return (dispatch) => {
    return new Promise((resolve) => {
      callBackgroundMethod('unMarkPasswordForgotten', [], () => {
        dispatch(forgotPassword(false));
        resolve();
      });
    }).then(() => forceUpdateMetamaskState(dispatch));
  };
}

export function forgotPassword(forgotPasswordState = true) {
  return {
    type: actionConstants.FORGOT_PASSWORD,
    value: forgotPasswordState,
  };
}

export function closeWelcomeScreen() {
  return {
    type: actionConstants.CLOSE_WELCOME_SCREEN,
  };
}

//
// unlock screen
//

export function unlockInProgress() {
  return {
    type: actionConstants.UNLOCK_IN_PROGRESS,
  };
}

export function unlockFailed(message) {
  return {
    type: actionConstants.UNLOCK_FAILED,
    value: message,
  };
}

export function unlockSucceeded(message) {
  return {
    type: actionConstants.UNLOCK_SUCCEEDED,
    value: message,
  };
}

export function updateMetamaskState(newState) {
  return (dispatch, getState) => {
    const { metamask: currentState } = getState();

    const { currentLocale, selectedAddress, provider } = currentState;
    const {
      currentLocale: newLocale,
      selectedAddress: newSelectedAddress,
      provider: newProvider,
    } = newState;

    if (currentLocale && newLocale && currentLocale !== newLocale) {
      dispatch(updateCurrentLocale(newLocale));
    }

    if (selectedAddress !== newSelectedAddress) {
      dispatch({ type: actionConstants.SELECTED_ADDRESS_CHANGED });
    }

    const newAddressBook = newState.addressBook?.[newProvider?.chainId] ?? {};
    const oldAddressBook = currentState.addressBook?.[provider?.chainId] ?? {};
    const newAccounts = getMetaMaskAccounts({ metamask: newState });
    const oldAccounts = getMetaMaskAccounts({ metamask: currentState });
    const newSelectedAccount = newAccounts[newSelectedAddress];
    const oldSelectedAccount = newAccounts[selectedAddress];
    // dispatch an ACCOUNT_CHANGED for any account whose balance or other
    // properties changed in this update
    Object.entries(oldAccounts).forEach(([address, oldAccount]) => {
      if (!isEqual(oldAccount, newAccounts[address])) {
        dispatch({
          type: actionConstants.ACCOUNT_CHANGED,
          payload: { account: newAccounts[address] },
        });
      }
    });
    // Also emit an event for the selected account changing, either due to a
    // property update or if the entire account changes.
    if (isEqual(oldSelectedAccount, newSelectedAccount) === false) {
      dispatch({
        type: actionConstants.SELECTED_ACCOUNT_CHANGED,
        payload: { account: newSelectedAccount },
      });
    }
    // We need to keep track of changing address book entries
    if (isEqual(oldAddressBook, newAddressBook) === false) {
      dispatch({
        type: actionConstants.ADDRESS_BOOK_UPDATED,
        payload: { addressBook: newAddressBook },
      });
    }

    // track when gasFeeEstimates change
    if (
      isEqual(currentState.gasFeeEstimates, newState.gasFeeEstimates) === false
    ) {
      dispatch({
        type: actionConstants.GAS_FEE_ESTIMATES_UPDATED,
        payload: {
          gasFeeEstimates: newState.gasFeeEstimates,
          gasEstimateType: newState.gasEstimateType,
        },
      });
    }
    dispatch({
      type: actionConstants.UPDATE_METAMASK_STATE,
      value: newState,
    });
    if (provider.chainId !== newProvider.chainId) {
      dispatch({
        type: actionConstants.CHAIN_CHANGED,
        payload: newProvider.chainId,
      });
      // We dispatch this action to ensure that the send state stays up to date
      // after the chain changes. This async thunk will fail gracefully in the
      // event that we are not yet on the send flow with a draftTransaction in
      // progress.
      dispatch(initializeSendState({ chainHasChanged: true }));
    }
  };
}

const backgroundSetLocked = () => {
  return new Promise((resolve, reject) => {
    callBackgroundMethod('setLocked', [], (error) => {
      if (error) {
        reject(error);
        return;
      }
      resolve();
    });
  });
};

export function lockMetamask() {
  log.debug(`background.setLocked`);

  return (dispatch) => {
    dispatch(showLoadingIndication());

    return backgroundSetLocked()
      .then(() => updateMetamaskStateFromBackground())
      .catch((error) => {
        dispatch(displayWarning(error.message));
        return Promise.reject(error);
      })
      .then((newState) => {
        dispatch(updateMetamaskState(newState));
        dispatch(hideLoadingIndication());
        dispatch({ type: actionConstants.LOCK_METAMASK });
      })
      .catch(() => {
        dispatch(hideLoadingIndication());
        dispatch({ type: actionConstants.LOCK_METAMASK });
      });
  };
}

async function _setSelectedAddress(address) {
  log.debug(`background.setSelectedAddress`);
  await submitRequestToBackground('setSelectedAddress', [address]);
}

export function setSelectedAddress(address) {
  return async (dispatch) => {
    dispatch(showLoadingIndication());
    log.debug(`background.setSelectedAddress`);
    try {
      await _setSelectedAddress(address);
    } catch (error) {
      dispatch(displayWarning(error.message));
      return;
    } finally {
      dispatch(hideLoadingIndication());
    }
  };
}

export function showAccountDetail(address) {
  return async (dispatch, getState) => {
    dispatch(showLoadingIndication());
    log.debug(`background.setSelectedAddress`);

    const state = getState();
    const unconnectedAccountAccountAlertIsEnabled =
      getUnconnectedAccountAlertEnabledness(state);
    const activeTabOrigin = state.activeTab.origin;
    const selectedAddress = getSelectedAddress(state);
    const permittedAccountsForCurrentTab =
      getPermittedAccountsForCurrentTab(state);
    const currentTabIsConnectedToPreviousAddress =
      Boolean(activeTabOrigin) &&
      permittedAccountsForCurrentTab.includes(selectedAddress);
    const currentTabIsConnectedToNextAddress =
      Boolean(activeTabOrigin) &&
      permittedAccountsForCurrentTab.includes(address);
    const switchingToUnconnectedAddress =
      currentTabIsConnectedToPreviousAddress &&
      !currentTabIsConnectedToNextAddress;

    try {
      await _setSelectedAddress(address);
      await forceUpdateMetamaskState(dispatch);
    } catch (error) {
      dispatch(displayWarning(error.message));
      return;
    } finally {
      dispatch(hideLoadingIndication());
    }

    dispatch({
      type: actionConstants.SHOW_ACCOUNT_DETAIL,
      value: address,
    });
    if (
      unconnectedAccountAccountAlertIsEnabled &&
      switchingToUnconnectedAddress
    ) {
      dispatch(switchedToUnconnectedAccount());
      await setUnconnectedAccountAlertShown(activeTabOrigin);
    }
  };
}

export function addPermittedAccount(origin, address) {
  return async (dispatch) => {
    await new Promise((resolve, reject) => {
      callBackgroundMethod(
        'addPermittedAccount',
        [origin, address],
        (error) => {
          if (error) {
            reject(error);
            return;
          }
          resolve();
        },
      );
    });
    await forceUpdateMetamaskState(dispatch);
  };
}

export function removePermittedAccount(origin, address) {
  return async (dispatch) => {
    await new Promise((resolve, reject) => {
      callBackgroundMethod(
        'removePermittedAccount',
        [origin, address],
        (error) => {
          if (error) {
            reject(error);
            return;
          }
          resolve();
        },
      );
    });
    await forceUpdateMetamaskState(dispatch);
  };
}

export function showAccountsPage() {
  return {
    type: actionConstants.SHOW_ACCOUNTS_PAGE,
  };
}

export function showConfTxPage({ id } = {}) {
  return {
    type: actionConstants.SHOW_CONF_TX_PAGE,
    id,
  };
}

export function addToken(
  address,
  symbol,
  decimals,
  image,
  dontShowLoadingIndicator,
) {
  return async (dispatch) => {
    if (!address) {
      throw new Error('MetaMask - Cannot add token without address');
    }
    if (!dontShowLoadingIndicator) {
      dispatch(showLoadingIndication());
    }
    try {
      await submitRequestToBackground('addToken', [
        address,
        symbol,
        decimals,
        image,
      ]);
    } catch (error) {
      log.error(error);
      dispatch(displayWarning(error.message));
    } finally {
      await forceUpdateMetamaskState(dispatch);
      dispatch(hideLoadingIndication());
    }
  };
}
/**
 * To add detected tokens to state
 *
 * @param newDetectedTokens
 */
export function addDetectedTokens(newDetectedTokens) {
  return async (dispatch) => {
    try {
      await submitRequestToBackground('addDetectedTokens', [newDetectedTokens]);
    } catch (error) {
      log.error(error);
    } finally {
      await forceUpdateMetamaskState(dispatch);
    }
  };
}

/**
 * To add the tokens user selected to state
 *
 * @param tokensToImport
 */
export function addImportedTokens(tokensToImport) {
  return async (dispatch) => {
    try {
      await submitRequestToBackground('addImportedTokens', [tokensToImport]);
    } catch (error) {
      log.error(error);
    } finally {
      await forceUpdateMetamaskState(dispatch);
    }
  };
}

/**
 * To add ignored token addresses to state
 *
 * @param options
 * @param options.tokensToIgnore
 * @param options.dontShowLoadingIndicator
 */
export function ignoreTokens({
  tokensToIgnore,
  dontShowLoadingIndicator = false,
}) {
  const _tokensToIgnore = Array.isArray(tokensToIgnore)
    ? tokensToIgnore
    : [tokensToIgnore];

  return async (dispatch) => {
    if (!dontShowLoadingIndicator) {
      dispatch(showLoadingIndication());
    }
    try {
      await submitRequestToBackground('ignoreTokens', [_tokensToIgnore]);
    } catch (error) {
      log.error(error);
      dispatch(displayWarning(error.message));
    } finally {
      await forceUpdateMetamaskState(dispatch);
      dispatch(hideLoadingIndication());
    }
  };
}

/**
 * To fetch the ERC20 tokens with non-zero balance in a single call
 *
 * @param tokens
 */
export async function getBalancesInSingleCall(tokens) {
  return await submitRequestToBackground('getBalancesInSingleCall', [tokens]);
}

export function addNft(address, tokenID, dontShowLoadingIndicator) {
  return async (dispatch) => {
    if (!address) {
      throw new Error('MetaMask - Cannot add collectible without address');
    }
    if (!tokenID) {
      throw new Error('MetaMask - Cannot add collectible without tokenID');
    }
    if (!dontShowLoadingIndicator) {
      dispatch(showLoadingIndication());
    }
    try {
      await submitRequestToBackground('addNft', [address, tokenID]);
    } catch (error) {
      log.error(error);
      dispatch(displayWarning(error.message));
    } finally {
      await forceUpdateMetamaskState(dispatch);
      dispatch(hideLoadingIndication());
    }
  };
}

export function addNftVerifyOwnership(
  address,
  tokenID,
  dontShowLoadingIndicator,
) {
  return async (dispatch) => {
    if (!address) {
      throw new Error('MetaMask - Cannot add collectible without address');
    }
    if (!tokenID) {
      throw new Error('MetaMask - Cannot add collectible without tokenID');
    }
    if (!dontShowLoadingIndicator) {
      dispatch(showLoadingIndication());
    }
    try {
      await submitRequestToBackground('addNftVerifyOwnership', [
        address,
        tokenID,
      ]);
    } catch (error) {
      if (
        error.message.includes('This collectible is not owned by the user') ||
        error.message.includes('Unable to verify ownership.')
      ) {
        throw error;
      } else {
        log.error(error);
        dispatch(displayWarning(error.message));
      }
    } finally {
      await forceUpdateMetamaskState(dispatch);
      dispatch(hideLoadingIndication());
    }
  };
}

export function removeAndIgnoreNft(address, tokenID, dontShowLoadingIndicator) {
  return async (dispatch) => {
    if (!address) {
      throw new Error('MetaMask - Cannot ignore collectible without address');
    }
    if (!tokenID) {
      throw new Error('MetaMask - Cannot ignore collectible without tokenID');
    }
    if (!dontShowLoadingIndicator) {
      dispatch(showLoadingIndication());
    }
    try {
      await submitRequestToBackground('removeAndIgnoreNft', [address, tokenID]);
    } catch (error) {
      log.error(error);
      dispatch(displayWarning(error.message));
    } finally {
      await forceUpdateMetamaskState(dispatch);
      dispatch(hideLoadingIndication());
    }
  };
}

export function removeNft(address, tokenID, dontShowLoadingIndicator) {
  return async (dispatch) => {
    if (!address) {
      throw new Error('MetaMask - Cannot remove collectible without address');
    }
    if (!tokenID) {
      throw new Error('MetaMask - Cannot remove collectible without tokenID');
    }
    if (!dontShowLoadingIndicator) {
      dispatch(showLoadingIndication());
    }
    try {
      await submitRequestToBackground('removeNft', [address, tokenID]);
    } catch (error) {
      log.error(error);
      dispatch(displayWarning(error.message));
    } finally {
      await forceUpdateMetamaskState(dispatch);
      dispatch(hideLoadingIndication());
    }
  };
}

export async function checkAndUpdateAllNftsOwnershipStatus() {
  await submitRequestToBackground('checkAndUpdateAllNftsOwnershipStatus');
}

export async function isNftOwner(
  ownerAddress,
  collectibleAddress,
  collectibleId,
) {
  return await submitRequestToBackground('isNftOwner', [
    ownerAddress,
    collectibleAddress,
    collectibleId,
  ]);
}

export async function checkAndUpdateSingleNftOwnershipStatus(collectible) {
  await submitRequestToBackground('checkAndUpdateSingleNftOwnershipStatus', [
    collectible,
    false,
  ]);
}

export async function getTokenStandardAndDetails(
  address,
  userAddress,
  tokenId,
) {
  return await submitRequestToBackground('getTokenStandardAndDetails', [
    address,
    userAddress,
    tokenId,
  ]);
}

export function addTokens(tokens) {
  return (dispatch) => {
    if (Array.isArray(tokens)) {
      return Promise.all(
        tokens.map(({ address, symbol, decimals }) =>
          dispatch(addToken(address, symbol, decimals)),
        ),
      );
    }
    return Promise.all(
      Object.entries(tokens).map(([_, { address, symbol, decimals }]) =>
        dispatch(addToken(address, symbol, decimals)),
      ),
    );
  };
}

export function rejectWatchAsset(suggestedAssetID) {
  return async (dispatch) => {
    dispatch(showLoadingIndication());
    try {
      await submitRequestToBackground('rejectWatchAsset', [suggestedAssetID]);
      await forceUpdateMetamaskState(dispatch);
    } catch (error) {
      log.error(error);
      dispatch(displayWarning(error.message));
      return;
    } finally {
      dispatch(hideLoadingIndication());
    }
    dispatch(closeCurrentNotificationWindow());
  };
}

export function acceptWatchAsset(suggestedAssetID) {
  return async (dispatch) => {
    dispatch(showLoadingIndication());
    try {
      await submitRequestToBackground('acceptWatchAsset', [suggestedAssetID]);
      await forceUpdateMetamaskState(dispatch);
    } catch (error) {
      log.error(error);
      dispatch(displayWarning(error.message));
      return;
    } finally {
      dispatch(hideLoadingIndication());
    }
    dispatch(closeCurrentNotificationWindow());
  };
}

export function clearPendingTokens() {
  return {
    type: actionConstants.CLEAR_PENDING_TOKENS,
  };
}

export function createCancelTransaction(txId, customGasSettings, options) {
  log.debug('background.cancelTransaction');
  let newTxId;

  return (dispatch) => {
    const actionId = generateActionId();
    return new Promise((resolve, reject) => {
      callBackgroundMethod(
        'createCancelTransaction',
        [txId, customGasSettings, { ...options, actionId }],
        (err, newState) => {
          if (err) {
            dispatch(displayWarning(err.message));
            reject(err);
            return;
          }

          const { currentNetworkTxList } = newState;
          const { id } = currentNetworkTxList[currentNetworkTxList.length - 1];
          newTxId = id;
          resolve(newState);
        },
        actionId,
      );
    })
      .then((newState) => dispatch(updateMetamaskState(newState)))
      .then(() => newTxId);
  };
}

export function createSpeedUpTransaction(txId, customGasSettings, options) {
  log.debug('background.createSpeedUpTransaction');
  let newTx;

  return (dispatch) => {
    const actionId = generateActionId();
    return new Promise((resolve, reject) => {
      callBackgroundMethod(
        'createSpeedUpTransaction',
        [txId, customGasSettings, { ...options, actionId }],
        (err, newState) => {
          if (err) {
            dispatch(displayWarning(err.message));
            reject(err);
            return;
          }

          const { currentNetworkTxList } = newState;
          newTx = currentNetworkTxList[currentNetworkTxList.length - 1];
          resolve(newState);
        },
        actionId,
      );
    })
      .then((newState) => dispatch(updateMetamaskState(newState)))
      .then(() => newTx);
  };
}

export function createRetryTransaction(txId, customGasSettings) {
  let newTx;

  return (dispatch) => {
    return new Promise((resolve, reject) => {
      const actionId = generateActionId();
      callBackgroundMethod(
        'createSpeedUpTransaction',
        [txId, customGasSettings, { actionId }],
        (err, newState) => {
          if (err) {
            dispatch(displayWarning(err.message));
            reject(err);
            return;
          }

          const { currentNetworkTxList } = newState;
          newTx = currentNetworkTxList[currentNetworkTxList.length - 1];
          resolve(newState);
        },
      );
    })
      .then((newState) => dispatch(updateMetamaskState(newState)))
      .then(() => newTx);
  };
}

//
// config
//

export function setProviderType(type) {
  return async (dispatch) => {
    log.debug(`background.setProviderType`, type);

    try {
      await submitRequestToBackground('setProviderType', [type]);
    } catch (error) {
      log.error(error);
      dispatch(displayWarning('Had a problem changing networks!'));
      return;
    }
    dispatch(updateProviderType(type));
  };
}

export function updateProviderType(type) {
  return {
    type: actionConstants.SET_PROVIDER_TYPE,
    value: type,
  };
}

export function updateAndSetCustomRpc(
  newRpc,
  chainId,
  ticker = 'ETH',
  nickname,
  rpcPrefs,
) {
  return async (dispatch) => {
    log.debug(
      `background.updateAndSetCustomRpc: ${newRpc} ${chainId} ${ticker} ${nickname}`,
    );

    try {
      await submitRequestToBackground('updateAndSetCustomRpc', [
        newRpc,
        chainId,
        ticker,
        nickname || newRpc,
        rpcPrefs,
      ]);
    } catch (error) {
      log.error(error);
      dispatch(displayWarning('Had a problem changing networks!'));
      return;
    }

    dispatch({
      type: actionConstants.SET_RPC_TARGET,
      value: newRpc,
    });
  };
}

export function editRpc(
  oldRpc,
  newRpc,
  chainId,
  ticker = 'ETH',
  nickname,
  rpcPrefs,
) {
  return async (dispatch) => {
    log.debug(`background.delRpcTarget: ${oldRpc}`);
    try {
      submitRequestToBackground('delCustomRpc', [oldRpc]);
    } catch (error) {
      log.error(error);
      dispatch(displayWarning('Had a problem removing network!'));
      return;
    }

    try {
      await submitRequestToBackground('updateAndSetCustomRpc', [
        newRpc,
        chainId,
        ticker,
        nickname || newRpc,
        rpcPrefs,
      ]);
    } catch (error) {
      log.error(error);
      dispatch(displayWarning('Had a problem changing networks!'));
      return;
    }

    dispatch({
      type: actionConstants.SET_RPC_TARGET,
      value: newRpc,
    });
  };
}

export function setRpcTarget(newRpc, chainId, ticker = 'ETH', nickname) {
  return async (dispatch) => {
    log.debug(
      `background.setRpcTarget: ${newRpc} ${chainId} ${ticker} ${nickname}`,
    );

    try {
      await submitRequestToBackground('setCustomRpc', [
        newRpc,
        chainId,
        ticker,
        nickname || newRpc,
      ]);
    } catch (error) {
      log.error(error);
      dispatch(displayWarning('Had a problem changing networks!'));
    }
  };
}

export function rollbackToPreviousProvider() {
  return async (dispatch) => {
    try {
      await submitRequestToBackground('rollbackToPreviousProvider');
    } catch (error) {
      log.error(error);
      dispatch(displayWarning('Had a problem changing networks!'));
    }
  };
}

export function delRpcTarget(oldRpc) {
  return (dispatch) => {
    log.debug(`background.delRpcTarget: ${oldRpc}`);
    return new Promise((resolve, reject) => {
      callBackgroundMethod('delCustomRpc', [oldRpc], (err) => {
        if (err) {
          log.error(err);
          dispatch(displayWarning('Had a problem removing network!'));
          reject(err);
          return;
        }
        resolve();
      });
    });
  };
}

// Calls the addressBookController to add a new address.
export function addToAddressBook(recipient, nickname = '', memo = '') {
  log.debug(`background.addToAddressBook`);

  return async (dispatch, getState) => {
    const { chainId } = getState().metamask.provider;

    let set;
    try {
      set = await submitRequestToBackground('setAddressBook', [
        toChecksumHexAddress(recipient),
        nickname,
        chainId,
        memo,
      ]);
    } catch (error) {
      log.error(error);
      dispatch(displayWarning('Address book failed to update'));
      throw error;
    }
    if (!set) {
      dispatch(displayWarning('Address book failed to update'));
    }
  };
}

/**
 * @description Calls the addressBookController to remove an existing address.
 * @param chainId
 * @param {string} addressToRemove - Address of the entry to remove from the address book
 */
export function removeFromAddressBook(chainId, addressToRemove) {
  log.debug(`background.removeFromAddressBook`);

  return async () => {
    await submitRequestToBackground('removeFromAddressBook', [
      chainId,
      toChecksumHexAddress(addressToRemove),
    ]);
  };
}

export function showNetworkDropdown() {
  return {
    type: actionConstants.NETWORK_DROPDOWN_OPEN,
  };
}

export function hideNetworkDropdown() {
  return {
    type: actionConstants.NETWORK_DROPDOWN_CLOSE,
  };
}

export function showModal(payload) {
  return {
    type: actionConstants.MODAL_OPEN,
    payload,
  };
}

export function hideModal(payload) {
  return {
    type: actionConstants.MODAL_CLOSE,
    payload,
  };
}

export function closeCurrentNotificationWindow() {
  return (_, getState) => {
    if (
      getEnvironmentType() === ENVIRONMENT_TYPE_NOTIFICATION &&
      !hasUnconfirmedTransactions(getState())
    ) {
      closeNotificationPopup();
    }
  };
}

export function showAlert(msg) {
  return {
    type: actionConstants.ALERT_OPEN,
    value: msg,
  };
}

export function hideAlert() {
  return {
    type: actionConstants.ALERT_CLOSE,
  };
}

export function updateCollectibleDropDownState(value) {
  return async (dispatch) => {
    await submitRequestToBackground('updateCollectibleDropDownState', [value]);
    await forceUpdateMetamaskState(dispatch);
  };
}

/**
 * This action will receive two types of values via qrCodeData
 * an object with the following structure {type, values}
 * or null (used to clear the previous value)
 *
 * @param qrCodeData
 */
export function qrCodeDetected(qrCodeData) {
  return async (dispatch) => {
    await dispatch({
      type: actionConstants.QR_CODE_DETECTED,
      value: qrCodeData,
    });

    // If on the send page, the send slice will listen for the QR_CODE_DETECTED
    // action and update its state. Address changes need to recompute gasLimit
    // so we fire this method so that the send page gasLimit can be recomputed
    dispatch(computeEstimatedGasLimit());
  };
}

export function showLoadingIndication(message) {
  return {
    type: actionConstants.SHOW_LOADING,
    value: message,
  };
}

export function setHardwareWalletDefaultHdPath({ device, path }) {
  return {
    type: actionConstants.SET_HARDWARE_WALLET_DEFAULT_HD_PATH,
    value: { device, path },
  };
}

export function hideLoadingIndication() {
  return {
    type: actionConstants.HIDE_LOADING,
  };
}

export function displayWarning(text) {
  return {
    type: actionConstants.DISPLAY_WARNING,
    value: text,
  };
}

export function hideWarning() {
  return {
    type: actionConstants.HIDE_WARNING,
  };
}

export function exportAccount(password, address) {
  return function (dispatch) {
    dispatch(showLoadingIndication());

    log.debug(`background.verifyPassword`);
    return new Promise((resolve, reject) => {
      callBackgroundMethod('verifyPassword', [password], function (err) {
        if (err) {
          log.error('Error in verifying password.');
          dispatch(hideLoadingIndication());
          dispatch(displayWarning('Incorrect Password.'));
          reject(err);
          return;
        }
        log.debug(`background.exportAccount`);
        callBackgroundMethod(
          'exportAccount',
          [address],
          function (err2, result) {
            dispatch(hideLoadingIndication());

            if (err2) {
              log.error(err2);
              dispatch(displayWarning('Had a problem exporting the account.'));
              reject(err2);
              return;
            }

            dispatch(showPrivateKey(result));
            resolve(result);
          },
        );
      });
    });
  };
}

export function exportAccounts(password, addresses) {
  return function (dispatch) {
    log.debug(`background.verifyPassword`);
    return new Promise((resolve, reject) => {
      callBackgroundMethod('verifyPassword', [password], function (err) {
        if (err) {
          log.error('Error in submitting password.');
          reject(err);
          return;
        }
        log.debug(`background.exportAccounts`);
        const accountPromises = addresses.map(
          (address) =>
            new Promise((resolve2, reject2) =>
              callBackgroundMethod(
                'exportAccount',
                [address],
                function (err2, result) {
                  if (err2) {
                    log.error(err2);
                    dispatch(
                      displayWarning('Had a problem exporting the account.'),
                    );
                    reject2(err2);
                    return;
                  }
                  resolve2(result);
                },
              ),
            ),
        );
        resolve(Promise.all(accountPromises));
      });
    });
  };
}

export function showPrivateKey(key) {
  return {
    type: actionConstants.SHOW_PRIVATE_KEY,
    value: key,
  };
}

export function setAccountLabel(account, label) {
  return (dispatch) => {
    dispatch(showLoadingIndication());
    log.debug(`background.setAccountLabel`);

    return new Promise((resolve, reject) => {
      callBackgroundMethod('setAccountLabel', [account, label], (err) => {
        dispatch(hideLoadingIndication());

        if (err) {
          dispatch(displayWarning(err.message));
          reject(err);
          return;
        }

        dispatch({
          type: actionConstants.SET_ACCOUNT_LABEL,
          value: { account, label },
        });
        resolve(account);
      });
    });
  };
}

export function clearAccountDetails() {
  return {
    type: actionConstants.CLEAR_ACCOUNT_DETAILS,
  };
}

export function showSendTokenPage() {
  return {
    type: actionConstants.SHOW_SEND_TOKEN_PAGE,
  };
}

export function buy(opts) {
  return async (dispatch) => {
    const url = await getBuyUrl(opts);
    if (url) {
      global.platform.openTab({ url });
      dispatch({
        type: actionConstants.BUY,
      });
    }
  };
}

export function setFeatureFlag(feature, activated, notificationType) {
  return (dispatch) => {
    dispatch(showLoadingIndication());
    return new Promise((resolve, reject) => {
      callBackgroundMethod(
        'setFeatureFlag',
        [feature, activated],
        (err, updatedFeatureFlags) => {
          dispatch(hideLoadingIndication());
          if (err) {
            dispatch(displayWarning(err.message));
            reject(err);
            return;
          }
          dispatch(updateFeatureFlags(updatedFeatureFlags));
          notificationType && dispatch(showModal({ name: notificationType }));
          resolve(updatedFeatureFlags);
        },
      );
    });
  };
}

export function updateFeatureFlags(updatedFeatureFlags) {
  return {
    type: actionConstants.UPDATE_FEATURE_FLAGS,
    value: updatedFeatureFlags,
  };
}

export function setPreference(preference, value) {
  return (dispatch) => {
    dispatch(showLoadingIndication());
    return new Promise((resolve, reject) => {
      callBackgroundMethod(
        'setPreference',
        [preference, value],
        (err, updatedPreferences) => {
          dispatch(hideLoadingIndication());

          if (err) {
            dispatch(displayWarning(err.message));
            reject(err);
            return;
          }

          dispatch(updatePreferences(updatedPreferences));
          resolve(updatedPreferences);
        },
      );
    });
  };
}

export function updatePreferences(value) {
  return {
    type: actionConstants.UPDATE_PREFERENCES,
    value,
  };
}

export function setDefaultHomeActiveTabName(value) {
  return async (dispatch) => {
    await submitRequestToBackground('setDefaultHomeActiveTabName', [value]);
    await forceUpdateMetamaskState(dispatch);
  };
}

export function setUseNativeCurrencyAsPrimaryCurrencyPreference(value) {
  return setPreference('useNativeCurrencyAsPrimaryCurrency', value);
}

export function setHideZeroBalanceTokens(value) {
  return setPreference('hideZeroBalanceTokens', value);
}

export function setShowFiatConversionOnTestnetsPreference(value) {
  return setPreference('showFiatInTestnets', value);
}

export function setShowTestNetworks(value) {
  return setPreference('showTestNetworks', value);
}

export function setAutoLockTimeLimit(value) {
  return setPreference('autoLockTimeLimit', value);
}

export function setCompletedOnboarding() {
  return async (dispatch) => {
    dispatch(showLoadingIndication());

    try {
      await submitRequestToBackground('completeOnboarding');
      dispatch(completeOnboarding());
    } catch (err) {
      dispatch(displayWarning(err.message));
      throw err;
    } finally {
      dispatch(hideLoadingIndication());
    }
  };
}

export function completeOnboarding() {
  return {
    type: actionConstants.COMPLETE_ONBOARDING,
  };
}

export function setMouseUserState(isMouseUser) {
  return {
    type: actionConstants.SET_MOUSE_USER_STATE,
    value: isMouseUser,
  };
}

export async function forceUpdateMetamaskState(dispatch) {
  log.debug(`background.getState`);

  let newState;
  try {
    newState = await submitRequestToBackground('getState');
  } catch (error) {
    dispatch(displayWarning(error.message));
    throw error;
  }

  dispatch(updateMetamaskState(newState));
  return newState;
}

export function toggleAccountMenu() {
  return {
    type: actionConstants.TOGGLE_ACCOUNT_MENU,
  };
}

export function setParticipateInMetaMetrics(val) {
  return (dispatch) => {
    log.debug(`background.setParticipateInMetaMetrics`);
    return new Promise((resolve, reject) => {
      callBackgroundMethod(
        'setParticipateInMetaMetrics',
        [val],
        (err, metaMetricsId) => {
          log.debug(err);
          if (err) {
            dispatch(displayWarning(err.message));
            reject(err);
            return;
          }

          dispatch({
            type: actionConstants.SET_PARTICIPATE_IN_METAMETRICS,
            value: val,
          });
          resolve([val, metaMetricsId]);
        },
      );
    });
  };
}

export function setUseBlockie(val) {
  return (dispatch) => {
    dispatch(showLoadingIndication());
    log.debug(`background.setUseBlockie`);
    callBackgroundMethod('setUseBlockie', [val], (err) => {
      dispatch(hideLoadingIndication());
      if (err) {
        dispatch(displayWarning(err.message));
      }
    });
    dispatch({
      type: actionConstants.SET_USE_BLOCKIE,
      value: val,
    });
  };
}

export function setUseNonceField(val) {
  return async (dispatch) => {
    dispatch(showLoadingIndication());
    log.debug(`background.setUseNonceField`);
    try {
      await submitRequestToBackground('setUseNonceField', [val]);
    } catch (error) {
      dispatch(displayWarning(error.message));
    }
    dispatch(hideLoadingIndication());
    dispatch({
      type: actionConstants.SET_USE_NONCEFIELD,
      value: val,
    });
  };
}

export function setUsePhishDetect(val) {
  return (dispatch) => {
    dispatch(showLoadingIndication());
    log.debug(`background.setUsePhishDetect`);
    callBackgroundMethod('setUsePhishDetect', [val], (err) => {
      dispatch(hideLoadingIndication());
      if (err) {
        dispatch(displayWarning(err.message));
      }
    });
  };
}

export function setUseMultiAccountBalanceChecker(val) {
  return (dispatch) => {
    dispatch(showLoadingIndication());
    log.debug(`background.setUseMultiAccountBalanceChecker`);
    callBackgroundMethod('setUseMultiAccountBalanceChecker', [val], (err) => {
      dispatch(hideLoadingIndication());
      if (err) {
        dispatch(displayWarning(err.message));
      }
    });
  };
}

export function setUseTokenDetection(val) {
  return (dispatch) => {
    dispatch(showLoadingIndication());
    log.debug(`background.setUseTokenDetection`);
    callBackgroundMethod('setUseTokenDetection', [val], (err) => {
      dispatch(hideLoadingIndication());
      if (err) {
        dispatch(displayWarning(err.message));
      }
    });
  };
}

export function setUseNftDetection(val) {
  return (dispatch) => {
    dispatch(showLoadingIndication());
    log.debug(`background.setUseNftDetection`);
    callBackgroundMethod('setUseNftDetection', [val], (err) => {
      dispatch(hideLoadingIndication());
      if (err) {
        dispatch(displayWarning(err.message));
      }
    });
  };
}

export function setOpenSeaEnabled(val) {
  return (dispatch) => {
    dispatch(showLoadingIndication());
    log.debug(`background.setOpenSeaEnabled`);
    callBackgroundMethod('setOpenSeaEnabled', [val], (err) => {
      dispatch(hideLoadingIndication());
      if (err) {
        dispatch(displayWarning(err.message));
      }
    });
  };
}

export function detectNfts() {
  return async (dispatch) => {
    dispatch(showLoadingIndication());
    log.debug(`background.detectNfts`);
    await submitRequestToBackground('detectNfts');
    dispatch(hideLoadingIndication());
    await forceUpdateMetamaskState(dispatch);
  };
}

export function setAdvancedGasFee(val) {
  return (dispatch) => {
    dispatch(showLoadingIndication());
    log.debug(`background.setAdvancedGasFee`);
    callBackgroundMethod('setAdvancedGasFee', [val], (err) => {
      dispatch(hideLoadingIndication());
      if (err) {
        dispatch(displayWarning(err.message));
      }
    });
  };
}

export function setEIP1559V2Enabled(val) {
  return async (dispatch) => {
    dispatch(showLoadingIndication());
    log.debug(`background.setEIP1559V2Enabled`);
    try {
      await submitRequestToBackground('setEIP1559V2Enabled', [val]);
    } finally {
      dispatch(hideLoadingIndication());
    }
  };
}

export function setTheme(val) {
  return async (dispatch) => {
    dispatch(showLoadingIndication());
    log.debug(`background.setTheme`);
    try {
      await submitRequestToBackground('setTheme', [val]);
    } finally {
      dispatch(hideLoadingIndication());
    }
  };
}

export function setIpfsGateway(val) {
  return (dispatch) => {
    dispatch(showLoadingIndication());
    log.debug(`background.setIpfsGateway`);
    callBackgroundMethod('setIpfsGateway', [val], (err) => {
      dispatch(hideLoadingIndication());
      if (err) {
        dispatch(displayWarning(err.message));
      } else {
        dispatch({
          type: actionConstants.SET_IPFS_GATEWAY,
          value: val,
        });
      }
    });
  };
}

export function updateCurrentLocale(key) {
  return async (dispatch) => {
    dispatch(showLoadingIndication());

    try {
      await loadRelativeTimeFormatLocaleData(key);
      const localeMessages = await fetchLocale(key);
      const textDirection = await submitRequestToBackground(
        'setCurrentLocale',
        [key],
      );
      await switchDirection(textDirection);
      dispatch(setCurrentLocale(key, localeMessages));
    } catch (error) {
      dispatch(displayWarning(error.message));
      return;
    } finally {
      dispatch(hideLoadingIndication());
    }
  };
}

export function setCurrentLocale(locale, messages) {
  return {
    type: actionConstants.SET_CURRENT_LOCALE,
    value: {
      locale,
      messages,
    },
  };
}

export function setPendingTokens(pendingTokens) {
  const {
    customToken = {},
    selectedTokens = {},
    tokenAddressList = [],
  } = pendingTokens;
  const { address, symbol, decimals } = customToken;
  const tokens =
    address && symbol && decimals >= 0 <= 36
      ? {
          ...selectedTokens,
          [address]: {
            ...customToken,
            isCustom: true,
          },
        }
      : selectedTokens;

  Object.keys(tokens).forEach((tokenAddress) => {
    tokens[tokenAddress].unlisted = !tokenAddressList.find((addr) =>
      isEqualCaseInsensitive(addr, tokenAddress),
    );
  });

  return {
    type: actionConstants.SET_PENDING_TOKENS,
    payload: tokens,
  };
}

// Swaps

export function setSwapsLiveness(swapsLiveness) {
  return async (dispatch) => {
    await submitRequestToBackground('setSwapsLiveness', [swapsLiveness]);
    await forceUpdateMetamaskState(dispatch);
  };
}

export function setSwapsFeatureFlags(featureFlags) {
  return async (dispatch) => {
    await submitRequestToBackground('setSwapsFeatureFlags', [featureFlags]);
    await forceUpdateMetamaskState(dispatch);
  };
}

export function fetchAndSetQuotes(fetchParams, fetchParamsMetaData) {
  return async (dispatch) => {
    const [quotes, selectedAggId] = await submitRequestToBackground(
      'fetchAndSetQuotes',
      [fetchParams, fetchParamsMetaData],
    );
    await forceUpdateMetamaskState(dispatch);
    return [quotes, selectedAggId];
  };
}

export function setSelectedQuoteAggId(aggId) {
  return async (dispatch) => {
    await submitRequestToBackground('setSelectedQuoteAggId', [aggId]);
    await forceUpdateMetamaskState(dispatch);
  };
}

export function setSwapsTokens(tokens) {
  return async (dispatch) => {
    await submitRequestToBackground('setSwapsTokens', [tokens]);
    await forceUpdateMetamaskState(dispatch);
  };
}

export function clearSwapsQuotes() {
  return async (dispatch) => {
    await submitRequestToBackground('clearSwapsQuotes');
    await forceUpdateMetamaskState(dispatch);
  };
}

export function resetBackgroundSwapsState() {
  return async (dispatch) => {
    const id = await submitRequestToBackground('resetSwapsState');
    await forceUpdateMetamaskState(dispatch);
    return id;
  };
}

export function setCustomApproveTxData(data) {
  return async (dispatch) => {
    await submitRequestToBackground('setCustomApproveTxData', [data]);
    await forceUpdateMetamaskState(dispatch);
  };
}

export function setSwapsTxGasPrice(gasPrice) {
  return async (dispatch) => {
    await submitRequestToBackground('setSwapsTxGasPrice', [gasPrice]);
    await forceUpdateMetamaskState(dispatch);
  };
}

export function setSwapsTxGasLimit(gasLimit) {
  return async (dispatch) => {
    await submitRequestToBackground('setSwapsTxGasLimit', [gasLimit, true]);
    await forceUpdateMetamaskState(dispatch);
  };
}

export function updateCustomSwapsEIP1559GasParams({
  gasLimit,
  maxFeePerGas,
  maxPriorityFeePerGas,
}) {
  return async (dispatch) => {
    await Promise.all([
      submitRequestToBackground('setSwapsTxGasLimit', [gasLimit]),
      submitRequestToBackground('setSwapsTxMaxFeePerGas', [maxFeePerGas]),
      submitRequestToBackground('setSwapsTxMaxFeePriorityPerGas', [
        maxPriorityFeePerGas,
      ]),
    ]);
    await forceUpdateMetamaskState(dispatch);
  };
}

export function updateSwapsUserFeeLevel(swapsCustomUserFeeLevel) {
  return async (dispatch) => {
    await submitRequestToBackground('setSwapsUserFeeLevel', [
      swapsCustomUserFeeLevel,
    ]);
    await forceUpdateMetamaskState(dispatch);
  };
}

export function setSwapsQuotesPollingLimitEnabled(quotesPollingLimitEnabled) {
  return async (dispatch) => {
    await submitRequestToBackground('setSwapsQuotesPollingLimitEnabled', [
      quotesPollingLimitEnabled,
    ]);
    await forceUpdateMetamaskState(dispatch);
  };
}

export function customSwapsGasParamsUpdated(gasLimit, gasPrice) {
  return async (dispatch) => {
    await submitRequestToBackground('setSwapsTxGasPrice', [gasPrice]);
    await submitRequestToBackground('setSwapsTxGasLimit', [gasLimit, true]);
    await forceUpdateMetamaskState(dispatch);
  };
}

export function setTradeTxId(tradeTxId) {
  return async (dispatch) => {
    await submitRequestToBackground('setTradeTxId', [tradeTxId]);
    await forceUpdateMetamaskState(dispatch);
  };
}

export function setApproveTxId(approveTxId) {
  return async (dispatch) => {
    await submitRequestToBackground('setApproveTxId', [approveTxId]);
    await forceUpdateMetamaskState(dispatch);
  };
}

export function safeRefetchQuotes() {
  return async (dispatch) => {
    await submitRequestToBackground('safeRefetchQuotes');
    await forceUpdateMetamaskState(dispatch);
  };
}

export function stopPollingForQuotes() {
  return async (dispatch) => {
    await submitRequestToBackground('stopPollingForQuotes');
    await forceUpdateMetamaskState(dispatch);
  };
}

export function setBackgroundSwapRouteState(routeState) {
  return async (dispatch) => {
    await submitRequestToBackground('setBackgroundSwapRouteState', [
      routeState,
    ]);
    await forceUpdateMetamaskState(dispatch);
  };
}

export function resetSwapsPostFetchState() {
  return async (dispatch) => {
    await submitRequestToBackground('resetPostFetchState');
    await forceUpdateMetamaskState(dispatch);
  };
}

export function setSwapsErrorKey(errorKey) {
  return async (dispatch) => {
    await submitRequestToBackground('setSwapsErrorKey', [errorKey]);
    await forceUpdateMetamaskState(dispatch);
  };
}

export function setInitialGasEstimate(initialAggId) {
  return async (dispatch) => {
    await submitRequestToBackground('setInitialGasEstimate', [initialAggId]);
    await forceUpdateMetamaskState(dispatch);
  };
}

// Permissions

export function requestAccountsPermissionWithId(origin) {
  return async (dispatch) => {
    const id = await submitRequestToBackground(
      'requestAccountsPermissionWithId',
      [origin],
    );
    await forceUpdateMetamaskState(dispatch);
    return id;
  };
}

/**
 * Approves the permissions request.
 *
 * @param {object} request - The permissions request to approve.
 */
export function approvePermissionsRequest(request) {
  return (dispatch) => {
    callBackgroundMethod('approvePermissionsRequest', [request], (err) => {
      if (err) {
        dispatch(displayWarning(err.message));
      }
    });
  };
}

/**
 * Rejects the permissions request with the given ID.
 *
 * @param {string} requestId - The id of the request to be rejected
 */
export function rejectPermissionsRequest(requestId) {
  return (dispatch) => {
    return new Promise((resolve, reject) => {
      callBackgroundMethod('rejectPermissionsRequest', [requestId], (err) => {
        if (err) {
          dispatch(displayWarning(err.message));
          reject(err);
          return;
        }
        forceUpdateMetamaskState(dispatch).then(resolve).catch(reject);
      });
    });
  };
}

/**
 * Clears the given permissions for the given origin.
 *
 * @param subjects
 */
export function removePermissionsFor(subjects) {
  return (dispatch) => {
    callBackgroundMethod('removePermissionsFor', [subjects], (err) => {
      if (err) {
        dispatch(displayWarning(err.message));
      }
    });
  };
}

// Pending Approvals

/**
 * Resolves a pending approval and closes the current notification window if no
 * further approvals are pending after the background state updates.
 *
 * @param {string} id - The pending approval id
 * @param {any} [value] - The value required to confirm a pending approval
 */
export function resolvePendingApproval(id, value) {
  return async (dispatch) => {
    await submitRequestToBackground('resolvePendingApproval', [id, value]);
    // Before closing the current window, check if any additional confirmations
    // are added as a result of this confirmation being accepted
    const { pendingApprovals } = await forceUpdateMetamaskState(dispatch);
    if (Object.values(pendingApprovals).length === 0) {
      dispatch(closeCurrentNotificationWindow());
    }
  };
}

/**
 * Rejects a pending approval and closes the current notification window if no
 * further approvals are pending after the background state updates.
 *
 * @param {string} id - The pending approval id
 * @param {Error} [error] - The error to throw when rejecting the approval
 */
export function rejectPendingApproval(id, error) {
  return async (dispatch) => {
    await submitRequestToBackground('rejectPendingApproval', [id, error]);
    // Before closing the current window, check if any additional confirmations
    // are added as a result of this confirmation being rejected
    const { pendingApprovals } = await forceUpdateMetamaskState(dispatch);
    if (Object.values(pendingApprovals).length === 0) {
      dispatch(closeCurrentNotificationWindow());
    }
  };
}

export function setFirstTimeFlowType(type) {
  return (dispatch) => {
    log.debug(`background.setFirstTimeFlowType`);
    callBackgroundMethod('setFirstTimeFlowType', [type], (err) => {
      if (err) {
        dispatch(displayWarning(err.message));
      }
    });
    dispatch({
      type: actionConstants.SET_FIRST_TIME_FLOW_TYPE,
      value: type,
    });
  };
}

export function setSelectedSettingsRpcUrl(newRpcUrl) {
  return {
    type: actionConstants.SET_SELECTED_SETTINGS_RPC_URL,
    value: newRpcUrl,
  };
}

export function setNewNetworkAdded(newNetworkAdded) {
  return {
    type: actionConstants.SET_NEW_NETWORK_ADDED,
    value: newNetworkAdded,
  };
}

export function setNewCollectibleAddedMessage(newCollectibleAddedMessage) {
  return {
    type: actionConstants.SET_NEW_COLLECTIBLE_ADDED_MESSAGE,
    value: newCollectibleAddedMessage,
  };
}

export function setNewTokensImported(newTokensImported) {
  return {
    type: actionConstants.SET_NEW_TOKENS_IMPORTED,
    value: newTokensImported,
  };
}

export function setLastActiveTime() {
  return (dispatch) => {
    callBackgroundMethod('setLastActiveTime', [], (err) => {
      if (err) {
        dispatch(displayWarning(err.message));
      }
    });
  };
}

export function setDismissSeedBackUpReminder(value) {
  return async (dispatch) => {
    dispatch(showLoadingIndication());
    await submitRequestToBackground('setDismissSeedBackUpReminder', [value]);
    dispatch(hideLoadingIndication());
  };
}

export function setConnectedStatusPopoverHasBeenShown() {
  return () => {
    callBackgroundMethod('setConnectedStatusPopoverHasBeenShown', [], (err) => {
      if (err) {
        throw new Error(err.message);
      }
    });
  };
}

export function setRecoveryPhraseReminderHasBeenShown() {
  return () => {
    callBackgroundMethod('setRecoveryPhraseReminderHasBeenShown', [], (err) => {
      if (err) {
        throw new Error(err.message);
      }
    });
  };
}

export function setRecoveryPhraseReminderLastShown(lastShown) {
  return () => {
    callBackgroundMethod(
      'setRecoveryPhraseReminderLastShown',
      [lastShown],
      (err) => {
        if (err) {
          throw new Error(err.message);
        }
      },
    );
  };
}

export function loadingMethodDataStarted() {
  return {
    type: actionConstants.LOADING_METHOD_DATA_STARTED,
  };
}

export function loadingMethodDataFinished() {
  return {
    type: actionConstants.LOADING_METHOD_DATA_FINISHED,
  };
}

export function getContractMethodData(data = '') {
  return (dispatch, getState) => {
    const prefixedData = addHexPrefix(data);
    const fourBytePrefix = prefixedData.slice(0, 10);
    if (fourBytePrefix.length < 10) {
      return Promise.resolve({});
    }
    const { knownMethodData } = getState().metamask;
    if (
      knownMethodData &&
      knownMethodData[fourBytePrefix] &&
      Object.keys(knownMethodData[fourBytePrefix]).length !== 0
    ) {
      return Promise.resolve(knownMethodData[fourBytePrefix]);
    }

    dispatch(loadingMethodDataStarted());
    log.debug(`loadingMethodData`);

    return getMethodDataAsync(fourBytePrefix).then(({ name, params }) => {
      dispatch(loadingMethodDataFinished());
      callBackgroundMethod(
        'addKnownMethodData',
        [fourBytePrefix, { name, params }],
        (err) => {
          if (err) {
            dispatch(displayWarning(err.message));
          }
        },
      );
      return { name, params };
    });
  };
}

export function loadingTokenParamsStarted() {
  return {
    type: actionConstants.LOADING_TOKEN_PARAMS_STARTED,
  };
}

export function loadingTokenParamsFinished() {
  return {
    type: actionConstants.LOADING_TOKEN_PARAMS_FINISHED,
  };
}

export function setSeedPhraseBackedUp(seedPhraseBackupState) {
  return (dispatch) => {
    log.debug(`background.setSeedPhraseBackedUp`);
    return new Promise((resolve, reject) => {
      callBackgroundMethod(
        'setSeedPhraseBackedUp',
        [seedPhraseBackupState],
        (err) => {
          if (err) {
            dispatch(displayWarning(err.message));
            reject(err);
            return;
          }
          forceUpdateMetamaskState(dispatch).then(resolve).catch(reject);
        },
      );
    });
  };
}

export function setNextNonce(nextNonce) {
  return {
    type: actionConstants.SET_NEXT_NONCE,
    value: nextNonce,
  };
}

export function getNextNonce() {
  return async (dispatch, getState) => {
    const address = getState().metamask.selectedAddress;
    let nextNonce;
    try {
      nextNonce = await submitRequestToBackground('getNextNonce', [address]);
    } catch (error) {
      dispatch(displayWarning(error.message));
      throw error;
    }
    dispatch(setNextNonce(nextNonce));
    return nextNonce;
  };
}

export function setRequestAccountTabIds(requestAccountTabIds) {
  return {
    type: actionConstants.SET_REQUEST_ACCOUNT_TABS,
    value: requestAccountTabIds,
  };
}

export function getRequestAccountTabIds() {
  return async (dispatch) => {
    const requestAccountTabIds = await submitRequestToBackground(
      'getRequestAccountTabIds',
    );
    dispatch(setRequestAccountTabIds(requestAccountTabIds));
  };
}

export function setOpenMetamaskTabsIDs(openMetaMaskTabIDs) {
  return {
    type: actionConstants.SET_OPEN_METAMASK_TAB_IDS,
    value: openMetaMaskTabIDs,
  };
}

export function getOpenMetamaskTabsIds() {
  return async (dispatch) => {
    const openMetaMaskTabIDs = await submitRequestToBackground(
      'getOpenMetamaskTabsIds',
    );
    dispatch(setOpenMetamaskTabsIDs(openMetaMaskTabIDs));
  };
}

export function setCurrentWindowTab(currentWindowTab) {
  return {
    type: actionConstants.SET_CURRENT_WINDOW_TAB,
    value: currentWindowTab,
  };
}

export function getCurrentWindowTab() {
  return async (dispatch) => {
    const currentWindowTab = await global.platform.currentTab();
    dispatch(setCurrentWindowTab(currentWindowTab));
  };
}

export function setLedgerTransportPreference(value) {
  return async (dispatch) => {
    dispatch(showLoadingIndication());
    await submitRequestToBackground('setLedgerTransportPreference', [value]);
    dispatch(hideLoadingIndication());
  };
}

export async function attemptLedgerTransportCreation() {
  return await submitRequestToBackground('attemptLedgerTransportCreation');
}

export function captureSingleException(error) {
  return async (dispatch, getState) => {
    const { singleExceptions } = getState().appState;
    if (!(error in singleExceptions)) {
      dispatch({
        type: actionConstants.CAPTURE_SINGLE_EXCEPTION,
        value: error,
      });
      captureException(Error(error));
    }
  };
}

// Wrappers around promisifedBackground
/**
 * The "actions" below are not actions nor action creators. They cannot use
 * dispatch nor should they be dispatched when used. Instead they can be
 * called directly. These wrappers will be moved into their location at some
 * point in the future.
 */

export function estimateGas(params) {
  return submitRequestToBackground('estimateGas', [params]);
}

export async function updateTokenType(tokenAddress) {
  let token = {};
  try {
    token = await submitRequestToBackground('updateTokenType', [tokenAddress]);
  } catch (error) {
    log.error(error);
  }
  return token;
}

/**
 * initiates polling for gas fee estimates.
 *
 * @returns {string} a unique identify of the polling request that can be used
 *  to remove that request from consideration of whether polling needs to
 *  continue.
 */
export function getGasFeeEstimatesAndStartPolling() {
  return submitRequestToBackground('getGasFeeEstimatesAndStartPolling');
}

/**
 * Informs the GasFeeController that a specific token is no longer requiring
 * gas fee estimates. If all tokens unsubscribe the controller stops polling.
 *
 * @param {string} pollToken - Poll token received from calling
 *  `getGasFeeEstimatesAndStartPolling`.
 */
export function disconnectGasFeeEstimatePoller(pollToken) {
  return submitRequestToBackground('disconnectGasFeeEstimatePoller', [
    pollToken,
  ]);
}

export async function addPollingTokenToAppState(pollingToken) {
  return submitRequestToBackground('addPollingTokenToAppState', [
    pollingToken,
    POLLING_TOKEN_ENVIRONMENT_TYPES[getEnvironmentType()],
  ]);
}

export async function removePollingTokenFromAppState(pollingToken) {
  return submitRequestToBackground('removePollingTokenFromAppState', [
    pollingToken,
    POLLING_TOKEN_ENVIRONMENT_TYPES[getEnvironmentType()],
  ]);
}

export function getGasFeeTimeEstimate(maxPriorityFeePerGas, maxFeePerGas) {
  return submitRequestToBackground('getGasFeeTimeEstimate', [
    maxPriorityFeePerGas,
    maxFeePerGas,
  ]);
}

export async function closeNotificationPopup() {
  await submitRequestToBackground('markNotificationPopupAsAutomaticallyClosed');
  global.platform.closeCurrentWindow();
}

// MetaMetrics
/**
 * @typedef {import('../../shared/constants/metametrics').MetaMetricsEventPayload} MetaMetricsEventPayload
 * @typedef {import('../../shared/constants/metametrics').MetaMetricsEventOptions} MetaMetricsEventOptions
 * @typedef {import('../../shared/constants/metametrics').MetaMetricsPagePayload} MetaMetricsPagePayload
 * @typedef {import('../../shared/constants/metametrics').MetaMetricsPageOptions} MetaMetricsPageOptions
 */

/**
 * @param {MetaMetricsEventPayload} payload - details of the event to track
 * @param {MetaMetricsEventOptions} options - options for routing/handling of event
 * @returns {Promise<void>}
 */
export function trackMetaMetricsEvent(payload, options) {
  return submitRequestToBackground('trackMetaMetricsEvent', [
    { ...payload, actionId: generateActionId() },
    options,
  ]);
}

export function createEventFragment(options) {
  const actionId = generateActionId();
  return submitRequestToBackground('createEventFragment', [
    { ...options, actionId },
  ]);
}

export function createTransactionEventFragment(transactionId, event) {
  const actionId = generateActionId();
  return submitRequestToBackground('createTransactionEventFragment', [
    transactionId,
    event,
    actionId,
  ]);
}

export function updateEventFragment(id, payload) {
  return submitRequestToBackground('updateEventFragment', [id, payload]);
}

export function finalizeEventFragment(id, options) {
  return submitRequestToBackground('finalizeEventFragment', [id, options]);
}

/**
 * @param {MetaMetricsPagePayload} payload - details of the page viewed
 * @param {MetaMetricsPageOptions} options - options for handling the page view
 */
export function trackMetaMetricsPage(payload, options) {
  return submitRequestToBackground('trackMetaMetricsPage', [
    { ...payload, actionId: generateActionId() },
    options,
  ]);
}

export function updateViewedNotifications(notificationIdViewedStatusMap) {
  return submitRequestToBackground('updateViewedNotifications', [
    notificationIdViewedStatusMap,
  ]);
}

export async function setAlertEnabledness(alertId, enabledness) {
  await submitRequestToBackground('setAlertEnabledness', [
    alertId,
    enabledness,
  ]);
}

export async function setUnconnectedAccountAlertShown(origin) {
  await submitRequestToBackground('setUnconnectedAccountAlertShown', [origin]);
}

export async function setWeb3ShimUsageAlertDismissed(origin) {
  await submitRequestToBackground('setWeb3ShimUsageAlertDismissed', [origin]);
}

// Smart Transactions Controller
export async function setSmartTransactionsOptInStatus(
  optInState,
  prevOptInState,
) {
  trackMetaMetricsEvent({
    actionId: generateActionId(),
    event: 'STX OptIn',
    category: EVENT.CATEGORIES.SWAPS,
    sensitiveProperties: {
      stx_enabled: true,
      current_stx_enabled: true,
      stx_user_opt_in: optInState,
      stx_prev_user_opt_in: prevOptInState,
    },
  });
  await submitRequestToBackground('setSmartTransactionsOptInStatus', [
    optInState,
  ]);
}

export function clearSmartTransactionFees() {
  submitRequestToBackground('clearSmartTransactionFees');
}

export function fetchSmartTransactionFees(
  unsignedTransaction,
  approveTxParams,
) {
  return async (dispatch) => {
    if (approveTxParams) {
      approveTxParams.value = '0x0';
    }
    try {
      const smartTransactionFees = await await submitRequestToBackground(
        'fetchSmartTransactionFees',
        [unsignedTransaction, approveTxParams],
      );
      dispatch({
        type: actionConstants.SET_SMART_TRANSACTIONS_ERROR,
        payload: null,
      });
      return smartTransactionFees;
    } catch (e) {
      log.error(e);
      if (e.message.startsWith('Fetch error:')) {
        const errorObj = parseSmartTransactionsError(e.message);
        dispatch({
          type: actionConstants.SET_SMART_TRANSACTIONS_ERROR,
          payload: errorObj,
        });
      }
      throw e;
    }
  };
}

const createSignedTransactions = async (
  unsignedTransaction,
  fees,
  areCancelTransactions,
) => {
  const unsignedTransactionsWithFees = fees.map((fee) => {
    const unsignedTransactionWithFees = {
      ...unsignedTransaction,
      maxFeePerGas: decimalToHex(fee.maxFeePerGas),
      maxPriorityFeePerGas: decimalToHex(fee.maxPriorityFeePerGas),
      gas: areCancelTransactions
        ? decimalToHex(21000) // It has to be 21000 for cancel transactions, otherwise the API would reject it.
        : unsignedTransaction.gas,
      value: unsignedTransaction.value,
    };
    if (areCancelTransactions) {
      unsignedTransactionWithFees.to = unsignedTransactionWithFees.from;
      unsignedTransactionWithFees.data = '0x';
    }
    return unsignedTransactionWithFees;
  });
  const signedTransactions = await submitRequestToBackground(
    'approveTransactionsWithSameNonce',
    [unsignedTransactionsWithFees],
  );
  return signedTransactions;
};

export function signAndSendSmartTransaction({
  unsignedTransaction,
  smartTransactionFees,
}) {
  return async (dispatch) => {
    const signedTransactions = await createSignedTransactions(
      unsignedTransaction,
      smartTransactionFees.fees,
    );
    const signedCanceledTransactions = await createSignedTransactions(
      unsignedTransaction,
      smartTransactionFees.cancelFees,
      true,
    );
    try {
      const response = await submitRequestToBackground(
        'submitSignedTransactions',
        [
          {
            signedTransactions,
            signedCanceledTransactions,
            txParams: unsignedTransaction,
          },
        ],
      ); // Returns e.g.: { uuid: 'dP23W7c2kt4FK9TmXOkz1UM2F20' }
      return response.uuid;
    } catch (e) {
      log.error(e);
      if (e.message.startsWith('Fetch error:')) {
        const errorObj = parseSmartTransactionsError(e.message);
        dispatch({
          type: actionConstants.SET_SMART_TRANSACTIONS_ERROR,
          payload: errorObj,
        });
      }
      throw e;
    }
  };
}

export function updateSmartTransaction(uuid, txData) {
  return async (dispatch) => {
    try {
      await submitRequestToBackground('updateSmartTransaction', [
        {
          uuid,
          ...txData,
        },
      ]);
    } catch (e) {
      log.error(e);
      if (e.message.startsWith('Fetch error:')) {
        const errorObj = parseSmartTransactionsError(e.message);
        dispatch({
          type: actionConstants.SET_SMART_TRANSACTIONS_ERROR,
          payload: errorObj,
        });
      }
      throw e;
    }
  };
}

export function setSmartTransactionsRefreshInterval(refreshInterval) {
  return async () => {
    try {
      await submitRequestToBackground('setStatusRefreshInterval', [
        refreshInterval,
      ]);
    } catch (e) {
      log.error(e);
    }
  };
}

export function cancelSmartTransaction(uuid) {
  return async (dispatch) => {
    try {
      await submitRequestToBackground('cancelSmartTransaction', [uuid]);
    } catch (e) {
      log.error(e);
      if (e.message.startsWith('Fetch error:')) {
        const errorObj = parseSmartTransactionsError(e.message);
        dispatch({
          type: actionConstants.SET_SMART_TRANSACTIONS_ERROR,
          payload: errorObj,
        });
      }
      throw e;
    }
  };
}

export function fetchSmartTransactionsLiveness() {
  return async () => {
    try {
      await submitRequestToBackground('fetchSmartTransactionsLiveness');
    } catch (e) {
      log.error(e);
    }
  };
}

export function dismissSmartTransactionsErrorMessage() {
  return {
    type: actionConstants.DISMISS_SMART_TRANSACTIONS_ERROR_MESSAGE,
  };
}

// DetectTokenController
export async function detectNewTokens() {
  return submitRequestToBackground('detectNewTokens');
}

// App state
export function hideTestNetMessage() {
  return submitRequestToBackground('setShowTestnetMessageInDropdown', [false]);
}

export function hidePortfolioTooltip() {
  return submitRequestToBackground('setShowPortfolioTooltip', [false]);
}

export function hideBetaHeader() {
  return submitRequestToBackground('setShowBetaHeader', [false]);
}

export function setCollectiblesDetectionNoticeDismissed() {
  return submitRequestToBackground('setCollectiblesDetectionNoticeDismissed', [
    true,
  ]);
}

export function setEnableEIP1559V2NoticeDismissed() {
  return submitRequestToBackground('setEnableEIP1559V2NoticeDismissed', [true]);
}

export function setImprovedTokenAllowanceEnabled(
  improvedTokenAllowanceEnabled,
) {
  return async () => {
    try {
      await submitRequestToBackground('setImprovedTokenAllowanceEnabled', [
        improvedTokenAllowanceEnabled,
      ]);
    } catch (error) {
      log.error(error);
    }
  };
}

<<<<<<< HEAD
=======
export function setTransactionSecurityCheckEnabled(
  transactionSecurityCheckEnabled,
) {
  return async () => {
    try {
      await submitRequestToBackground('setTransactionSecurityCheckEnabled', [
        transactionSecurityCheckEnabled,
      ]);
    } catch (error) {
      log.error(error);
    }
  };
}

>>>>>>> 8885c54f
export function setFirstTimeUsedNetwork(chainId) {
  return submitRequestToBackground('setFirstTimeUsedNetwork', [chainId]);
}

// QR Hardware Wallets
export async function submitQRHardwareCryptoHDKey(cbor) {
  await submitRequestToBackground('submitQRHardwareCryptoHDKey', [cbor]);
}

export async function submitQRHardwareCryptoAccount(cbor) {
  await submitRequestToBackground('submitQRHardwareCryptoAccount', [cbor]);
}

export function cancelSyncQRHardware() {
  return async (dispatch) => {
    dispatch(hideLoadingIndication());
    await submitRequestToBackground('cancelSyncQRHardware');
  };
}

export async function submitQRHardwareSignature(requestId, cbor) {
  await submitRequestToBackground('submitQRHardwareSignature', [
    requestId,
    cbor,
  ]);
}

export function cancelQRHardwareSignRequest() {
  return async (dispatch) => {
    dispatch(hideLoadingIndication());
    await submitRequestToBackground('cancelQRHardwareSignRequest');
  };
}

export function addCustomNetwork(customRpc) {
  return async (dispatch) => {
    try {
      dispatch(setNewCustomNetworkAdded(customRpc));
      await submitRequestToBackground('addCustomNetwork', [
        customRpc,
        generateActionId(),
      ]);
    } catch (error) {
      log.error(error);
      dispatch(displayWarning('Had a problem changing networks!'));
    }
  };
}

export function requestAddNetworkApproval(customRpc, originIsMetaMask) {
  return async (dispatch) => {
    try {
      await submitRequestToBackground('requestAddNetworkApproval', [
        customRpc,
        originIsMetaMask,
      ]);
    } catch (error) {
      log.error(error);
      dispatch(displayWarning('Had a problem changing networks!'));
    }
  };
}<|MERGE_RESOLUTION|>--- conflicted
+++ resolved
@@ -3816,8 +3816,6 @@
   };
 }
 
-<<<<<<< HEAD
-=======
 export function setTransactionSecurityCheckEnabled(
   transactionSecurityCheckEnabled,
 ) {
@@ -3832,7 +3830,6 @@
   };
 }
 
->>>>>>> 8885c54f
 export function setFirstTimeUsedNetwork(chainId) {
   return submitRequestToBackground('setFirstTimeUsedNetwork', [chainId]);
 }
