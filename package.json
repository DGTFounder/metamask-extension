{
  "name": "metamask-crx",
<<<<<<< HEAD
  "version": "10.18.3",
=======
  "version": "10.18.1",
>>>>>>> 4fdbc816
  "private": true,
  "repository": {
    "type": "git",
    "url": "https://github.com/MetaMask/metamask-extension.git"
  },
  "scripts": {
    "setup": "yarn install && yarn setup:postinstall",
    "setup:postinstall": "yarn patch-package && yarn allow-scripts",
    "start": "yarn build:dev dev --apply-lavamoat=false",
    "start:lavamoat": "yarn build:dev dev --apply-lavamoat=true",
    "start:mv3": "ENABLE_MV3=true yarn build:dev dev --apply-lavamoat=false",
    "dist": "yarn build prod",
    "build": "yarn lavamoat:build",
    "build:dev": "node development/build/index.js",
    "start:test": "SEGMENT_HOST='https://api.segment.io' SEGMENT_WRITE_KEY='FAKE' yarn build testDev",
    "benchmark:chrome": "SELENIUM_BROWSER=chrome node test/e2e/benchmark.js",
    "mv3:stats:chrome": "SELENIUM_BROWSER=chrome ENABLE_MV3=true node test/e2e/mv3-perf-stats/index.js",
    "benchmark:firefox": "SELENIUM_BROWSER=firefox node test/e2e/benchmark.js",
    "build:test": "SEGMENT_HOST='https://api.segment.io' SEGMENT_WRITE_KEY='FAKE' yarn build test",
    "build:test:flask": "yarn build test --build-type flask",
    "build:test:mv3": "ENABLE_MV3=true yarn build test",
    "test": "yarn lint && yarn test:unit && yarn test:unit:jest",
    "dapp": "node development/static-server.js node_modules/@metamask/test-dapp/dist --port 8080",
    "dapp-chain": "GANACHE_ARGS='-b 2' concurrently -k -n ganache,dapp -p '[{time}][{name}]' 'yarn ganache:start' 'sleep 5 && yarn dapp'",
    "forwarder": "node ./development/static-server.js ./node_modules/@metamask/forwarder/dist/ --port 9010",
    "dapp-forwarder": "concurrently -k -n forwarder,dapp -p '[{time}][{name}]' 'yarn forwarder' 'yarn dapp'",
    "test:unit": "./test/test-unit-combined.sh",
    "test:unit:jest": "./test/test-unit-jest.sh",
    "test:unit:global": "mocha test/unit-global/*.test.js",
    "test:unit:mocha": "mocha './app/**/*.test.js'",
    "test:e2e:chrome": "SELENIUM_BROWSER=chrome node test/e2e/run-all.js",
    "test:e2e:chrome:snaps": "SELENIUM_BROWSER=chrome node test/e2e/run-all.js --snaps",
    "test:e2e:firefox": "SELENIUM_BROWSER=firefox node test/e2e/run-all.js",
    "test:e2e:firefox:snaps": "SELENIUM_BROWSER=firefox node test/e2e/run-all.js --snaps",
    "test:e2e:single": "node test/e2e/run-e2e-test.js",
    "test:coverage:mocha": "nyc --reporter=text --reporter=html yarn test:unit:mocha",
    "test:coverage:jest": "yarn test:unit:jest --coverage --maxWorkers=2 && yarn jest-it-up -m 5",
    "ganache:start": "./development/run-ganache.sh",
    "sentry:publish": "node ./development/sentry-publish.js",
    "lint": "yarn lint:prettier && yarn lint:eslint && yarn lint:tsc && yarn lint:styles",
    "lint:fix": "yarn lint:prettier:fix && yarn lint:eslint:fix && yarn lint:styles:fix",
    "lint:prettier": "prettier '**/*.json' --check",
    "lint:prettier:fix": "prettier '**/*.json' --write",
    "lint:changed": "{ git ls-files --others --exclude-standard ; git diff-index --name-only --diff-filter=d HEAD ; } | grep --regexp='[.]js$' | tr '\\n' '\\0' | xargs -0 eslint",
    "lint:changed:fix": "{ git ls-files --others --exclude-standard ; git diff-index --name-only --diff-filter=d HEAD ; } | grep --regexp='[.]js$' | tr '\\n' '\\0' | xargs -0 eslint --fix",
    "lint:changelog": "auto-changelog validate",
    "lint:changelog:rc": "auto-changelog validate --rc",
    "lint:eslint": "eslint . --ext js,ts,tsx,snap --cache",
    "lint:eslint:fix": "yarn lint:eslint --fix",
    "lint:lockfile": "lockfile-lint --path yarn.lock --allowed-hosts npm yarn github.com codeload.github.com --empty-hostname false --allowed-schemes \"https:\" \"git+https:\"",
    "lint:shellcheck": "./development/shellcheck.sh",
    "lint:styles": "stylelint '*/**/*.scss'",
    "lint:styles:fix": "yarn lint:styles --fix",
    "lint:tsc": "tsc --project tsconfig.json --noEmit",
    "validate-source-maps": "node ./development/sourcemap-validator.js",
    "verify-locales": "node ./development/verify-locale-strings.js",
    "verify-locales:fix": "node ./development/verify-locale-strings.js --fix",
    "mozilla-lint": "addons-linter dist/firefox",
    "devtools:react": "react-devtools",
    "devtools:redux": "remotedev --hostname=localhost --port=8000",
    "start:dev": "concurrently -k -n build,react,redux yarn:start yarn:devtools:react yarn:devtools:redux",
    "announce": "node development/announcer.js",
    "storybook": "start-storybook -p 6006 -c .storybook -s ./app,./.storybook/images",
    "storybook:test": "jest --config=./jest.stories.config.js",
    "storybook:build": "build-storybook -c .storybook -o storybook-build -s ./app,./.storybook/images",
    "storybook:deploy": "storybook-to-ghpages --existing-output-dir storybook-build --remote storybook --branch master",
    "update-changelog": "auto-changelog update",
    "generate:migration": "./development/generate-migration.sh",
    "lavamoat:build": "lavamoat development/build/index.js --policy lavamoat/build-system/policy.json --policyOverride lavamoat/build-system/policy-override.json",
    "lavamoat:build:auto": "yarn lavamoat:build --writeAutoPolicy",
    "lavamoat:debug:build": "yarn lavamoat:build --writeAutoPolicyDebug --policydebug lavamoat/build-system/policy-debug.json",
    "lavamoat:background:auto": "./development/generate-lavamoat-policies.sh",
    "lavamoat:auto": "yarn lavamoat:build:auto && yarn lavamoat:background:auto"
  },
  "resolutions": {
    "**/regenerator-runtime": "^0.13.7",
    "**/caniuse-lite": "1.0.30001265",
    "**/cross-fetch": "^3.1.5",
    "**/configstore/dot-prop": "^5.1.1",
    "**/ethers/elliptic": "^6.5.4",
    "**/knex/minimist": "^1.2.6",
    "**/optimist/minimist": "^1.2.6",
    "**/socketcluster/minimist": "^1.2.6",
    "**/redux/symbol-observable": "^2.0.3",
    "**/redux-devtools-instrument/symbol-observable": "^2.0.3",
    "**/rxjs/symbol-observable": "^2.0.3",
    "**/xmlhttprequest-ssl": "^1.6.2",
    "3box/ipfs/ipld-zcash/zcash-bitcore-lib/lodash": "^4.17.21",
    "3box/ipfs/ipld-zcash/zcash-bitcore-lib/elliptic": "^6.5.4",
    "3box/ipfs/libp2p-mdns/multicast-dns/dns-packet": "^5.2.2",
    "3box/ipfs/prometheus-gc-stats/gc-stats/node-pre-gyp/tar": "^6.1.2",
    "3box/**/libp2p-crypto/node-forge": "^1.3.0",
    "3box/**/libp2p-keychain/node-forge": "^1.3.0",
    "3box/ipfs/libp2p-webrtc-star/socket.io/engine.io": "^4.0.0",
    "analytics-node/axios": "^0.21.2",
    "ganache-core/lodash": "^4.17.21",
    "netmask": "^2.0.1",
    "pubnub/superagent-proxy": "^3.0.0",
    "pull-ws": "^3.3.2",
    "ws": "^7.4.6",
    "json-schema": "^0.4.0",
    "simple-get": "^4.0.1"
  },
  "dependencies": {
    "3box": "^1.10.2",
    "@babel/runtime": "^7.5.5",
    "@download/blockies": "^1.0.3",
    "@ensdomains/content-hash": "^2.5.6",
    "@eth-optimism/contracts": "0.0.0-2021919175625",
    "@ethereumjs/common": "^2.3.1",
    "@ethereumjs/tx": "^3.2.1",
    "@formatjs/intl-relativetimeformat": "^5.2.6",
    "@fortawesome/fontawesome-free": "^5.13.0",
    "@keystonehq/bc-ur-registry-eth": "^0.6.8",
    "@keystonehq/metamask-airgapped-keyring": "0.2.1",
    "@material-ui/core": "^4.11.0",
    "@metamask/contract-metadata": "^1.31.0",
    "@metamask/controllers": "^30.0.2",
    "@metamask/design-tokens": "^1.8.0",
    "@metamask/eth-ledger-bridge-keyring": "^0.13.0",
    "@metamask/eth-token-tracker": "^4.0.0",
    "@metamask/etherscan-link": "^2.1.0",
    "@metamask/jazzicon": "^2.0.0",
    "@metamask/logo": "^3.1.1",
    "@metamask/metamask-eth-abis": "^3.0.0",
    "@metamask/obs-store": "^5.0.0",
    "@metamask/post-message-stream": "^4.0.0",
    "@metamask/providers": "^9.0.0",
    "@metamask/rpc-methods": "^0.18.1",
    "@metamask/slip44": "^2.1.0",
    "@metamask/smart-transactions-controller": "^2.1.0",
    "@metamask/snap-controllers": "^0.18.1",
    "@ngraveio/bc-ur": "^1.1.6",
    "@popperjs/core": "^2.4.0",
    "@reduxjs/toolkit": "^1.6.2",
    "@sentry/browser": "^6.0.0",
    "@sentry/integrations": "^6.0.0",
    "@spruceid/siwe-parser": "^1.1.3",
    "@truffle/codec": "^0.11.18",
    "@truffle/decoder": "^5.1.0",
    "@zxing/browser": "^0.0.10",
    "@zxing/library": "0.8.0",
    "analytics-node": "^3.4.0-beta.3",
    "await-semaphore": "^0.1.1",
    "base32-encode": "^1.2.0",
    "base64-js": "^1.5.1",
    "bignumber.js": "^4.1.0",
    "bn.js": "^4.11.7",
    "classnames": "^2.2.6",
    "copy-to-clipboard": "^3.0.8",
    "currency-formatter": "^1.4.2",
    "debounce-stream": "^2.0.0",
    "deep-freeze-strict": "1.1.1",
    "end-of-stream": "^1.4.4",
    "eth-block-tracker": "^5.0.1",
    "eth-ens-namehash": "^2.0.8",
    "eth-json-rpc-filters": "^4.2.1",
    "eth-json-rpc-infura": "^5.1.0",
    "eth-json-rpc-middleware": "^8.0.0",
    "eth-keyring-controller": "^7.0.2",
    "eth-lattice-keyring": "^0.10.0",
    "eth-method-registry": "^2.0.0",
    "eth-query": "^2.1.2",
    "eth-rpc-errors": "^4.0.2",
    "eth-sig-util": "^3.0.0",
    "eth-trezor-keyring": "^0.10.0",
    "ethereum-ens-network-map": "^1.0.2",
    "ethereumjs-abi": "^0.6.4",
    "ethereumjs-util": "^7.0.10",
    "ethereumjs-wallet": "^0.6.4",
    "ethers": "^5.6.4",
    "ethjs": "^0.4.0",
    "ethjs-contract": "^0.2.3",
    "ethjs-query": "^0.3.4",
    "extension-port-stream": "^2.0.0",
    "fast-json-patch": "^2.2.1",
    "fuse.js": "^3.2.0",
    "globalthis": "^1.0.1",
    "human-standard-token-abi": "^2.0.0",
    "immer": "^9.0.6",
    "json-rpc-engine": "^6.1.0",
    "json-rpc-middleware-stream": "^2.1.1",
    "jsonschema": "^1.2.4",
    "labeled-stream-splicer": "^2.0.2",
    "localforage": "^1.9.0",
    "lodash": "^4.17.21",
    "loglevel": "^1.4.1",
    "luxon": "^1.26.0",
    "nanoid": "^2.1.6",
    "nonce-tracker": "^1.0.0",
    "obj-multiplex": "^1.0.0",
    "pify": "^5.0.0",
    "promise-to-callback": "^1.0.0",
    "prop-types": "^15.6.1",
    "pubnub": "4.27.3",
    "pump": "^3.0.0",
    "punycode": "^2.1.1",
    "qrcode-generator": "1.4.1",
    "qrcode.react": "^1.0.1",
    "react": "^16.12.0",
    "react-dnd": "^3.0.2",
    "react-dnd-html5-backend": "^7.4.4",
    "react-dom": "^16.12.0",
    "react-idle-timer": "^4.2.5",
    "react-inspector": "^2.3.0",
    "react-popper": "^2.2.3",
    "react-redux": "^7.2.0",
    "react-responsive-carousel": "^3.2.21",
    "react-router-dom": "^5.1.2",
    "react-simple-file-input": "^2.0.0",
    "react-tippy": "^1.2.2",
    "react-toggle-button": "^2.2.0",
    "react-transition-group": "^1.2.1",
    "readable-stream": "^2.3.3",
    "redux": "^4.0.5",
    "redux-thunk": "^2.3.0",
    "reselect": "^3.0.1",
    "safe-event-emitter": "^1.0.1",
    "ses": "^0.12.4",
    "single-call-balance-checker-abi": "^1.0.0",
    "swappable-obj-proxy": "^1.1.0",
    "textarea-caret": "^3.0.1",
    "unicode-confusables": "^0.1.1",
    "uuid": "^8.3.2",
    "valid-url": "^1.0.9",
    "web3": "^0.20.7",
    "web3-stream-provider": "^4.0.0",
    "zxcvbn": "^4.4.2"
  },
  "devDependencies": {
    "@babel/code-frame": "^7.12.13",
    "@babel/core": "^7.12.1",
    "@babel/eslint-parser": "^7.13.14",
    "@babel/eslint-plugin": "^7.12.1",
    "@babel/plugin-proposal-class-properties": "^7.5.5",
    "@babel/plugin-proposal-nullish-coalescing-operator": "^7.10.4",
    "@babel/plugin-proposal-object-rest-spread": "^7.5.5",
    "@babel/plugin-proposal-optional-chaining": "^7.8.3",
    "@babel/plugin-transform-runtime": "^7.5.5",
    "@babel/preset-env": "^7.5.5",
    "@babel/preset-react": "^7.0.0",
    "@babel/preset-typescript": "^7.16.7",
    "@babel/register": "^7.5.5",
    "@lavamoat/allow-scripts": "^2.0.3",
    "@lavamoat/lavapack": "^3.1.0",
    "@metamask/auto-changelog": "^2.1.0",
    "@metamask/eslint-config": "^9.0.0",
    "@metamask/eslint-config-jest": "^9.0.0",
    "@metamask/eslint-config-mocha": "^9.0.0",
    "@metamask/eslint-config-nodejs": "^9.0.0",
    "@metamask/eslint-config-typescript": "^9.0.1",
    "@metamask/forwarder": "^1.1.0",
    "@metamask/phishing-warning": "^1.2.1",
    "@metamask/test-dapp": "^5.1.1",
    "@sentry/cli": "^1.58.0",
    "@storybook/addon-a11y": "^6.3.12",
    "@storybook/addon-actions": "^6.3.12",
    "@storybook/addon-essentials": "^6.3.12",
    "@storybook/addon-knobs": "^6.3.1",
    "@storybook/addons": "^6.3.12",
    "@storybook/api": "^6.3.12",
    "@storybook/client-api": "^6.3.12",
    "@storybook/components": "^6.3.12",
    "@storybook/core": "^6.3.12",
    "@storybook/core-events": "^6.3.0",
    "@storybook/react": "^6.3.12",
    "@storybook/storybook-deployer": "^2.8.10",
    "@storybook/theming": "^6.3.0",
    "@testing-library/jest-dom": "^5.11.10",
    "@testing-library/react": "^10.4.8",
    "@testing-library/react-hooks": "^3.2.1",
    "@testing-library/user-event": "^14.0.0-beta.12",
    "@tsconfig/node14": "^1.0.1",
    "@types/react": "^16.9.53",
    "@typescript-eslint/eslint-plugin": "^5.30.7",
    "@typescript-eslint/parser": "^5.30.7",
    "addons-linter": "^5.2.0",
    "babelify": "^10.0.0",
    "bify-module-groups": "^2.0.0",
    "brfs": "^2.0.2",
    "browser-util-inspect": "^0.2.0",
    "browserify": "^16.5.1",
    "chalk": "^3.0.0",
    "chromedriver": "^103.0.0",
    "concurrently": "^5.2.0",
    "copy-webpack-plugin": "^6.0.3",
    "cross-spawn": "^7.0.3",
    "css-loader": "^2.1.1",
    "css-to-xpath": "^0.1.0",
    "del": "^3.0.0",
    "depcheck": "^1.4.2",
    "dependency-tree": "^8.1.1",
    "duplexify": "^4.1.1",
    "enzyme": "^3.10.0",
    "enzyme-adapter-react-16": "^1.15.1",
    "eslint": "^8.20.0",
    "eslint-config-prettier": "^8.5.0",
    "eslint-import-resolver-node": "^0.3.4",
    "eslint-import-resolver-typescript": "^2.5.0",
    "eslint-plugin-import": "^2.22.1",
    "eslint-plugin-jest": "^26.6.0",
    "eslint-plugin-jsdoc": "^39.3.3",
    "eslint-plugin-mocha": "^8.1.0",
    "eslint-plugin-node": "^11.1.0",
    "eslint-plugin-prettier": "^4.2.1",
    "eslint-plugin-react": "^7.23.1",
    "eslint-plugin-react-hooks": "^4.2.0",
    "fancy-log": "^1.3.3",
    "fast-glob": "^3.2.2",
    "fs-extra": "^8.1.0",
    "ganache": "^v7.0.4",
    "geckodriver": "^1.21.0",
    "globby": "^11.0.4",
    "gulp": "^4.0.2",
    "gulp-autoprefixer": "^5.0.0",
    "gulp-dart-sass": "^1.0.2",
    "gulp-livereload": "4.0.0",
    "gulp-rename": "^2.0.0",
    "gulp-rtlcss": "^1.4.0",
    "gulp-sort": "^2.0.0",
    "gulp-sourcemaps": "^3.0.0",
    "gulp-stylelint": "^13.0.0",
    "gulp-watch": "^5.0.1",
    "gulp-zip": "^5.1.0",
    "history": "^5.0.0",
    "improved-yarn-audit": "^3.0.0",
    "jest": "^26.6.3",
    "jest-canvas-mock": "^2.3.1",
    "jest-it-up": "^2.0.2",
    "jsdom": "^11.2.0",
    "koa": "^2.7.0",
    "lavamoat": "^6.2.0",
    "lavamoat-browserify": "^15.2.0",
    "lavamoat-viz": "^6.0.9",
    "lockfile-lint": "^4.0.0",
    "loose-envify": "^1.4.0",
    "mocha": "^7.2.0",
    "mockttp": "^2.6.0",
    "nock": "^9.0.14",
    "node-fetch": "^2.6.1",
    "nyc": "^15.0.0",
    "patch-package": "^6.4.7",
    "polyfill-crypto.getrandomvalues": "^1.0.0",
    "prettier": "^2.7.1",
    "prettier-plugin-sort-json": "^0.0.1",
    "proxyquire": "^2.1.3",
    "pumpify": "^2.0.1",
    "randomcolor": "^0.5.4",
    "rc": "^1.2.8",
    "react-devtools": "^4.11.0",
    "read-installed": "^4.0.3",
    "redux-mock-store": "^1.5.4",
    "remote-redux-devtools": "^0.5.16",
    "resolve-url-loader": "^3.1.2",
    "sass": "^1.32.4",
    "sass-loader": "^10.1.1",
    "selenium-webdriver": "^4.3.1",
    "semver": "^7.3.5",
    "serve-handler": "^6.1.2",
    "sinon": "^9.0.0",
    "source-map": "^0.7.2",
    "source-map-explorer": "^2.4.2",
    "squirrelly": "^8.0.8",
    "storybook-dark-mode": "^1.0.9",
    "string.prototype.matchall": "^4.0.2",
    "style-loader": "^0.21.0",
    "stylelint": "^13.6.1",
    "terser": "^5.7.0",
    "through2": "^4.0.2",
    "ttest": "^2.1.1",
    "typescript": "~4.4.0",
    "vinyl": "^2.2.1",
    "vinyl-buffer": "^1.0.1",
    "vinyl-source-stream": "^2.0.0",
    "vinyl-sourcemaps-apply": "^0.2.1",
    "watchify": "^4.0.0",
    "webextension-polyfill": "^0.8.0",
    "webpack": "^4.41.6",
    "yargs": "^17.0.1",
    "yarn-deduplicate": "^3.1.0"
  },
  "engines": {
    "node": "^16.0.0",
    "yarn": "^1.16.0"
  },
  "lavamoat": {
    "allowScripts": {
      "@sentry/cli": true,
      "chromedriver": true,
      "geckodriver": true,
      "react-devtools>electron": true,
      "3box>ipfs-postmsg-proxy>peer-id>libp2p-crypto>libp2p-crypto-secp256k1>secp256k1": false,
      "3box>ipfs>ipfs-repo>datastore-level>leveldown": false,
      "3box>ipfs>ipfs-unixfs-importer>rabin-wasm>assemblyscript": false,
      "3box>ipfs>ipld-ethereum>ethereumjs-account>ethereumjs-util>keccak": false,
      "3box>ipfs>ipld-ethereum>ethereumjs-account>ethereumjs-util>secp256k1": false,
      "3box>ipfs>ipld-ethereum>ethereumjs-block>ethereumjs-util>keccak": false,
      "3box>ipfs>ipld-ethereum>ethereumjs-block>ethereumjs-util>secp256k1": false,
      "3box>ipfs>ipld-ethereum>ethereumjs-tx>ethereumjs-util>keccak": false,
      "3box>ipfs>ipld-ethereum>ethereumjs-tx>ethereumjs-util>secp256k1": false,
      "3box>ipfs>ipld-ethereum>merkle-patricia-tree>ethereumjs-util>keccak": false,
      "3box>ipfs>ipld-ethereum>merkle-patricia-tree>ethereumjs-util>secp256k1": false,
      "3box>ipfs>libp2p-crypto>libp2p-crypto-secp256k1>secp256k1": false,
      "3box>ipfs>libp2p-crypto>ursa-optional": false,
      "3box>ipfs>prometheus-gc-stats>gc-stats": false,
      "3box>orbit-db>orbit-db-cache>leveldown": false,
      "3box>orbit-db>orbit-db-keystore>leveldown": false,
      "3box>orbit-db>orbit-db-keystore>libp2p-crypto-secp256k1>secp256k1": false,
      "@eth-optimism/contracts>@ethersproject/hardware-wallets>@ledgerhq/hw-transport-node-hid>@ledgerhq/hw-transport-node-hid-noevents>node-hid": false,
      "@eth-optimism/contracts>@ethersproject/hardware-wallets>@ledgerhq/hw-transport-node-hid>node-hid": false,
      "@eth-optimism/contracts>@ethersproject/hardware-wallets>@ledgerhq/hw-transport-node-hid>usb": false,
      "@metamask/controllers>web3-provider-engine>ethereumjs-util>keccak": false,
      "@metamask/controllers>web3-provider-engine>ethereumjs-util>secp256k1": false,
      "@metamask/controllers>web3-provider-engine>ethereumjs-vm>merkle-patricia-tree>ethereumjs-util>keccak": false,
      "@metamask/controllers>web3-provider-engine>ethereumjs-vm>merkle-patricia-tree>ethereumjs-util>secp256k1": false,
      "@metamask/eth-ledger-bridge-keyring>eth-sig-util>ethereumjs-util>keccak": false,
      "@metamask/eth-ledger-bridge-keyring>hdkey>secp256k1": false,
      "@storybook/api>core-js": false,
      "@storybook/core>@storybook/core-client>@storybook/ui>core-js-pure": false,
      "eth-json-rpc-filters>eth-json-rpc-middleware>ethereumjs-util>keccak": false,
      "eth-json-rpc-filters>eth-json-rpc-middleware>ethereumjs-util>secp256k1": false,
      "eth-json-rpc-infura>eth-json-rpc-middleware>ethereumjs-util>keccak": false,
      "eth-json-rpc-infura>eth-json-rpc-middleware>ethereumjs-util>secp256k1": false,
      "eth-json-rpc-middleware>eth-sig-util>ethereumjs-util>keccak": false,
      "eth-json-rpc-middleware>eth-sig-util>ethereumjs-util>secp256k1": false,
      "eth-lattice-keyring>gridplus-sdk": false,
      "eth-sig-util>ethereumjs-util>keccak": false,
      "eth-sig-util>ethereumjs-util>secp256k1": false,
      "eth-trezor-keyring>hdkey>secp256k1": false,
      "eth-trezor-keyring>trezor-connect>@trezor/transport>protobufjs": false,
      "eth-trezor-keyring>trezor-connect>@trezor/utxo-lib>blake-hash": false,
      "eth-trezor-keyring>trezor-connect>@trezor/utxo-lib>tiny-secp256k1": false,
      "ethereumjs-util>ethereum-cryptography>keccak": false,
      "ethjs-query>babel-runtime>core-js": false,
      "ganache>@trufflesuite/bigint-buffer": false,
      "ganache>bufferutil": false,
      "ganache>keccak": false,
      "ganache>leveldown": false,
      "ganache>secp256k1": false,
      "ganache>utf-8-validate": false,
      "ethereumjs-util>ethereum-cryptography>secp256k1": false,
      "gulp-watch>chokidar>fsevents": false,
      "gulp>glob-watcher>chokidar>fsevents": false,
      "webpack>watchpack>watchpack-chokidar2>chokidar>fsevents": false,
      "@keystonehq/bc-ur-registry-eth>hdkey>secp256k1": false,
      "@metamask/rpc-methods>@metamask/key-tree>secp256k1": false,
      "eth-lattice-keyring>gridplus-sdk>secp256k1": false,
      "eth-lattice-keyring>secp256k1": false
    }
  }
}<|MERGE_RESOLUTION|>--- conflicted
+++ resolved
@@ -1,10 +1,6 @@
 {
   "name": "metamask-crx",
-<<<<<<< HEAD
   "version": "10.18.3",
-=======
-  "version": "10.18.1",
->>>>>>> 4fdbc816
   "private": true,
   "repository": {
     "type": "git",
