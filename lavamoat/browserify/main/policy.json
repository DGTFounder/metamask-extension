--- conflicted
+++ resolved
@@ -3371,715 +3371,6 @@
         "define": true
       }
     },
-<<<<<<< HEAD
-    "@metamask/rpc-methods>@metamask/key-tree>@scure/bip39": {
-      "packages": {
-        "@metamask/rpc-methods>@metamask/key-tree>@noble/hashes": true,
-        "@metamask/rpc-methods>@metamask/key-tree>@scure/base": true
-      }
-    },
-    "@metamask/rpc-methods>@metamask/utils": {
-      "packages": {
-        "@storybook/api>fast-deep-equal": true
-      }
-    },
-    "@metamask/smart-transactions-controller": {
-      "globals": {
-        "URLSearchParams": true,
-        "clearInterval": true,
-        "console.error": true,
-        "console.log": true,
-        "fetch": true,
-        "setInterval": true
-      },
-      "packages": {
-        "@metamask/controllers>isomorphic-fetch": true,
-        "@metamask/smart-transactions-controller>@metamask/controllers": true,
-        "@metamask/smart-transactions-controller>bignumber.js": true,
-        "@metamask/smart-transactions-controller>fast-json-patch": true,
-        "ethers": true,
-        "lodash": true
-      }
-    },
-    "@metamask/smart-transactions-controller>@metamask/controllers": {
-      "globals": {
-        "Headers": true,
-        "URL": true,
-        "clearInterval": true,
-        "clearTimeout": true,
-        "console.error": true,
-        "console.log": true,
-        "fetch": true,
-        "setInterval": true,
-        "setTimeout": true
-      },
-      "packages": {
-        "@ethereumjs/common": true,
-        "@ethereumjs/tx": true,
-        "@metamask/contract-metadata": true,
-        "@metamask/controllers>abort-controller": true,
-        "@metamask/controllers>async-mutex": true,
-        "@metamask/controllers>eth-phishing-detect": true,
-        "@metamask/controllers>isomorphic-fetch": true,
-        "@metamask/controllers>multiformats": true,
-        "@metamask/controllers>web3-provider-engine": true,
-        "@metamask/metamask-eth-abis": true,
-        "@metamask/smart-transactions-controller>@metamask/controllers>eth-method-registry": true,
-        "@metamask/smart-transactions-controller>@metamask/controllers>ethereumjs-wallet": true,
-        "@metamask/smart-transactions-controller>@metamask/controllers>nanoid": true,
-        "@storybook/api>fast-deep-equal": true,
-        "browserify>buffer": true,
-        "browserify>events": true,
-        "deep-freeze-strict": true,
-        "eth-ens-namehash": true,
-        "eth-json-rpc-infura": true,
-        "eth-keyring-controller": true,
-        "eth-query": true,
-        "eth-rpc-errors": true,
-        "eth-sig-util": true,
-        "ethereumjs-util": true,
-        "ethers": true,
-        "ethjs>ethjs-unit": true,
-        "immer": true,
-        "json-rpc-engine": true,
-        "jsonschema": true,
-        "punycode": true,
-        "single-call-balance-checker-abi": true,
-        "uuid": true,
-        "web3": true
-      }
-    },
-    "@metamask/smart-transactions-controller>@metamask/controllers>eth-method-registry": {
-      "packages": {
-        "@metamask/smart-transactions-controller>@metamask/controllers>eth-method-registry>ethjs": true
-      }
-    },
-    "@metamask/smart-transactions-controller>@metamask/controllers>eth-method-registry>ethjs": {
-      "globals": {
-        "clearInterval": true,
-        "setInterval": true
-      },
-      "packages": {
-        "@metamask/smart-transactions-controller>@metamask/controllers>eth-method-registry>ethjs>bn.js": true,
-        "@metamask/smart-transactions-controller>@metamask/controllers>eth-method-registry>ethjs>ethjs-abi": true,
-        "@metamask/smart-transactions-controller>@metamask/controllers>eth-method-registry>ethjs>ethjs-contract": true,
-        "@metamask/smart-transactions-controller>@metamask/controllers>eth-method-registry>ethjs>ethjs-query": true,
-        "@metamask/smart-transactions-controller>@metamask/controllers>eth-method-registry>ethjs>js-sha3": true,
-        "browserify>buffer": true,
-        "ethjs>ethjs-filter": true,
-        "ethjs>ethjs-provider-http": true,
-        "ethjs>ethjs-unit": true,
-        "ethjs>ethjs-util": true,
-        "ethjs>number-to-bn": true
-      }
-    },
-    "@metamask/smart-transactions-controller>@metamask/controllers>eth-method-registry>ethjs>ethjs-abi": {
-      "packages": {
-        "@metamask/smart-transactions-controller>@metamask/controllers>eth-method-registry>ethjs>bn.js": true,
-        "@metamask/smart-transactions-controller>@metamask/controllers>eth-method-registry>ethjs>js-sha3": true,
-        "browserify>buffer": true,
-        "ethjs>number-to-bn": true
-      }
-    },
-    "@metamask/smart-transactions-controller>@metamask/controllers>eth-method-registry>ethjs>ethjs-contract": {
-      "packages": {
-        "@metamask/smart-transactions-controller>@metamask/controllers>eth-method-registry>ethjs>ethjs-contract>ethjs-abi": true,
-        "@metamask/smart-transactions-controller>@metamask/controllers>eth-method-registry>ethjs>js-sha3": true,
-        "ethjs-query>babel-runtime": true,
-        "ethjs>ethjs-filter": true,
-        "ethjs>ethjs-util": true,
-        "promise-to-callback": true
-      }
-    },
-    "@metamask/smart-transactions-controller>@metamask/controllers>eth-method-registry>ethjs>ethjs-contract>ethjs-abi": {
-      "packages": {
-        "@metamask/smart-transactions-controller>@metamask/controllers>eth-method-registry>ethjs>bn.js": true,
-        "@metamask/smart-transactions-controller>@metamask/controllers>eth-method-registry>ethjs>js-sha3": true,
-        "browserify>buffer": true,
-        "ethjs>number-to-bn": true
-      }
-    },
-    "@metamask/smart-transactions-controller>@metamask/controllers>eth-method-registry>ethjs>ethjs-query": {
-      "globals": {
-        "console": true
-      },
-      "packages": {
-        "ethjs-query>babel-runtime": true,
-        "ethjs-query>ethjs-format": true,
-        "ethjs-query>ethjs-rpc": true,
-        "promise-to-callback": true
-      }
-    },
-    "@metamask/smart-transactions-controller>@metamask/controllers>eth-method-registry>ethjs>js-sha3": {
-      "packages": {
-        "browserify>process": true
-      }
-    },
-    "@metamask/smart-transactions-controller>@metamask/controllers>ethereumjs-wallet": {
-      "packages": {
-        "@metamask/smart-transactions-controller>@metamask/controllers>ethereumjs-wallet>uuid": true,
-        "@truffle/codec>utf8": true,
-        "browserify>buffer": true,
-        "browserify>crypto-browserify": true,
-        "ethereumjs-util": true,
-        "ethereumjs-util>ethereum-cryptography": true,
-        "ethereumjs-wallet>aes-js": true,
-        "ethereumjs-wallet>bs58check": true,
-        "ethereumjs-wallet>randombytes": true,
-        "ethers>@ethersproject/json-wallets>scrypt-js": true
-      }
-    },
-    "@metamask/smart-transactions-controller>@metamask/controllers>ethereumjs-wallet>uuid": {
-      "globals": {
-        "crypto": true,
-        "msCrypto": true
-      }
-    },
-    "@metamask/smart-transactions-controller>@metamask/controllers>nanoid": {
-      "globals": {
-        "crypto.getRandomValues": true
-      }
-    },
-    "@metamask/smart-transactions-controller>bignumber.js": {
-      "globals": {
-        "crypto": true,
-        "define": true
-      }
-    },
-    "@metamask/smart-transactions-controller>fast-json-patch": {
-      "globals": {
-        "addEventListener": true,
-        "clearTimeout": true,
-        "removeEventListener": true,
-        "setTimeout": true
-      }
-    },
-    "@metamask/snap-controllers": {
-      "globals": {
-        "URL": true,
-        "Worker": true,
-        "clearTimeout": true,
-        "console.error": true,
-        "console.info": true,
-        "console.log": true,
-        "console.warn": true,
-        "document.body.appendChild": true,
-        "document.createElement": true,
-        "document.getElementById": true,
-        "fetch": true,
-        "setTimeout": true
-      },
-      "packages": {
-        "@metamask/post-message-stream": true,
-        "@metamask/providers>@metamask/object-multiplex": true,
-        "@metamask/rpc-methods>@metamask/utils": true,
-        "@metamask/snap-controllers>@metamask/browser-passworder": true,
-        "@metamask/snap-controllers>@metamask/controllers": true,
-        "@metamask/snap-controllers>@metamask/execution-environments": true,
-        "@metamask/snap-controllers>@metamask/obs-store": true,
-        "@metamask/snap-controllers>ajv": true,
-        "@metamask/snap-controllers>concat-stream": true,
-        "@metamask/snap-controllers>gunzip-maybe": true,
-        "@metamask/snap-controllers>json-rpc-middleware-stream": true,
-        "@metamask/snap-controllers>nanoid": true,
-        "@metamask/snap-controllers>readable-web-to-node-stream": true,
-        "@metamask/snap-controllers>tar-stream": true,
-        "@storybook/api>fast-deep-equal": true,
-        "browserify>buffer": true,
-        "browserify>crypto-browserify": true,
-        "eth-rpc-errors": true,
-        "json-rpc-engine": true,
-        "json-rpc-engine>@metamask/safe-event-emitter": true,
-        "pump": true,
-        "semver": true
-      }
-    },
-    "@metamask/snap-controllers>@metamask/browser-passworder": {
-      "globals": {
-        "btoa": true,
-        "crypto.getRandomValues": true,
-        "crypto.subtle.decrypt": true,
-        "crypto.subtle.deriveKey": true,
-        "crypto.subtle.encrypt": true,
-        "crypto.subtle.importKey": true
-      },
-      "packages": {
-        "browserify>buffer": true
-      }
-    },
-    "@metamask/snap-controllers>@metamask/controllers": {
-      "globals": {
-        "Headers": true,
-        "URL": true,
-        "clearInterval": true,
-        "clearTimeout": true,
-        "console.error": true,
-        "console.log": true,
-        "fetch": true,
-        "setInterval": true,
-        "setTimeout": true
-      },
-      "packages": {
-        "@ethereumjs/common": true,
-        "@ethereumjs/tx": true,
-        "@metamask/contract-metadata": true,
-        "@metamask/controllers>abort-controller": true,
-        "@metamask/controllers>async-mutex": true,
-        "@metamask/controllers>eth-phishing-detect": true,
-        "@metamask/controllers>isomorphic-fetch": true,
-        "@metamask/controllers>multiformats": true,
-        "@metamask/controllers>web3-provider-engine": true,
-        "@metamask/metamask-eth-abis": true,
-        "@metamask/snap-controllers>@metamask/controllers>eth-method-registry": true,
-        "@metamask/snap-controllers>@metamask/controllers>ethereumjs-wallet": true,
-        "@metamask/snap-controllers>nanoid": true,
-        "@storybook/api>fast-deep-equal": true,
-        "browserify>buffer": true,
-        "browserify>events": true,
-        "deep-freeze-strict": true,
-        "eth-ens-namehash": true,
-        "eth-json-rpc-infura": true,
-        "eth-keyring-controller": true,
-        "eth-query": true,
-        "eth-rpc-errors": true,
-        "eth-sig-util": true,
-        "ethereumjs-util": true,
-        "ethers": true,
-        "ethjs>ethjs-unit": true,
-        "immer": true,
-        "json-rpc-engine": true,
-        "jsonschema": true,
-        "punycode": true,
-        "single-call-balance-checker-abi": true,
-        "uuid": true,
-        "web3": true
-      }
-    },
-    "@metamask/snap-controllers>@metamask/controllers>eth-method-registry": {
-      "packages": {
-        "@metamask/snap-controllers>@metamask/controllers>eth-method-registry>ethjs": true
-      }
-    },
-    "@metamask/snap-controllers>@metamask/controllers>eth-method-registry>ethjs": {
-      "globals": {
-        "clearInterval": true,
-        "setInterval": true
-      },
-      "packages": {
-        "@metamask/snap-controllers>@metamask/controllers>eth-method-registry>ethjs>bn.js": true,
-        "@metamask/snap-controllers>@metamask/controllers>eth-method-registry>ethjs>ethjs-abi": true,
-        "@metamask/snap-controllers>@metamask/controllers>eth-method-registry>ethjs>ethjs-contract": true,
-        "@metamask/snap-controllers>@metamask/controllers>eth-method-registry>ethjs>ethjs-query": true,
-        "@metamask/snap-controllers>@metamask/controllers>eth-method-registry>ethjs>js-sha3": true,
-        "browserify>buffer": true,
-        "ethjs>ethjs-filter": true,
-        "ethjs>ethjs-provider-http": true,
-        "ethjs>ethjs-unit": true,
-        "ethjs>ethjs-util": true,
-        "ethjs>number-to-bn": true
-      }
-    },
-    "@metamask/snap-controllers>@metamask/controllers>eth-method-registry>ethjs>ethjs-abi": {
-      "packages": {
-        "@metamask/snap-controllers>@metamask/controllers>eth-method-registry>ethjs>bn.js": true,
-        "@metamask/snap-controllers>@metamask/controllers>eth-method-registry>ethjs>js-sha3": true,
-        "browserify>buffer": true,
-        "ethjs>number-to-bn": true
-      }
-    },
-    "@metamask/snap-controllers>@metamask/controllers>eth-method-registry>ethjs>ethjs-contract": {
-      "packages": {
-        "@metamask/snap-controllers>@metamask/controllers>eth-method-registry>ethjs>ethjs-contract>ethjs-abi": true,
-        "@metamask/snap-controllers>@metamask/controllers>eth-method-registry>ethjs>js-sha3": true,
-        "ethjs-query>babel-runtime": true,
-        "ethjs>ethjs-filter": true,
-        "ethjs>ethjs-util": true,
-        "promise-to-callback": true
-      }
-    },
-    "@metamask/snap-controllers>@metamask/controllers>eth-method-registry>ethjs>ethjs-contract>ethjs-abi": {
-      "packages": {
-        "@metamask/snap-controllers>@metamask/controllers>eth-method-registry>ethjs>bn.js": true,
-        "@metamask/snap-controllers>@metamask/controllers>eth-method-registry>ethjs>js-sha3": true,
-        "browserify>buffer": true,
-        "ethjs>number-to-bn": true
-      }
-    },
-    "@metamask/snap-controllers>@metamask/controllers>eth-method-registry>ethjs>ethjs-query": {
-      "globals": {
-        "console": true
-      },
-      "packages": {
-        "ethjs-query>babel-runtime": true,
-        "ethjs-query>ethjs-format": true,
-        "ethjs-query>ethjs-rpc": true,
-        "promise-to-callback": true
-      }
-    },
-    "@metamask/snap-controllers>@metamask/controllers>eth-method-registry>ethjs>js-sha3": {
-      "packages": {
-        "browserify>process": true
-      }
-    },
-    "@metamask/snap-controllers>@metamask/controllers>ethereumjs-wallet": {
-      "packages": {
-        "@metamask/snap-controllers>@metamask/controllers>ethereumjs-wallet>uuid": true,
-        "@truffle/codec>utf8": true,
-        "browserify>buffer": true,
-        "browserify>crypto-browserify": true,
-        "ethereumjs-util": true,
-        "ethereumjs-util>ethereum-cryptography": true,
-        "ethereumjs-wallet>aes-js": true,
-        "ethereumjs-wallet>bs58check": true,
-        "ethereumjs-wallet>randombytes": true,
-        "ethers>@ethersproject/json-wallets>scrypt-js": true
-      }
-    },
-    "@metamask/snap-controllers>@metamask/controllers>ethereumjs-wallet>uuid": {
-      "globals": {
-        "crypto": true,
-        "msCrypto": true
-      }
-    },
-    "@metamask/snap-controllers>@metamask/obs-store": {
-      "packages": {
-        "@metamask/snap-controllers>@metamask/obs-store>through2": true,
-        "browserify>stream-browserify": true,
-        "json-rpc-engine>@metamask/safe-event-emitter": true
-      }
-    },
-    "@metamask/snap-controllers>@metamask/obs-store>through2": {
-      "packages": {
-        "browserify>process": true,
-        "browserify>util": true,
-        "readable-stream": true,
-        "watchify>xtend": true
-      }
-    },
-    "@metamask/snap-controllers>ajv": {
-      "packages": {
-        "@storybook/api>fast-deep-equal": true
-      }
-    },
-    "@metamask/snap-controllers>concat-stream": {
-      "packages": {
-        "@metamask/snap-controllers>concat-stream>readable-stream": true,
-        "browserify>buffer": true,
-        "pumpify>inherits": true
-      }
-    },
-    "@metamask/snap-controllers>concat-stream>readable-stream": {
-      "packages": {
-        "@storybook/api>util-deprecate": true,
-        "browserify>browser-resolve": true,
-        "browserify>buffer": true,
-        "browserify>events": true,
-        "browserify>process": true,
-        "browserify>string_decoder": true,
-        "pumpify>inherits": true
-      }
-    },
-    "@metamask/snap-controllers>gunzip-maybe": {
-      "packages": {
-        "@metamask/snap-controllers>gunzip-maybe>browserify-zlib": true,
-        "@metamask/snap-controllers>gunzip-maybe>is-deflate": true,
-        "@metamask/snap-controllers>gunzip-maybe>is-gzip": true,
-        "@metamask/snap-controllers>gunzip-maybe>peek-stream": true,
-        "@metamask/snap-controllers>gunzip-maybe>pumpify": true,
-        "@metamask/snap-controllers>gunzip-maybe>through2": true
-      }
-    },
-    "@metamask/snap-controllers>gunzip-maybe>browserify-zlib": {
-      "packages": {
-        "@metamask/snap-controllers>gunzip-maybe>browserify-zlib>pako": true,
-        "browserify>assert": true,
-        "browserify>buffer": true,
-        "browserify>process": true,
-        "browserify>util": true,
-        "readable-stream": true
-      }
-    },
-    "@metamask/snap-controllers>gunzip-maybe>peek-stream": {
-      "packages": {
-        "@metamask/snap-controllers>gunzip-maybe>peek-stream>duplexify": true,
-        "@metamask/snap-controllers>gunzip-maybe>peek-stream>through2": true,
-        "browserify>buffer": true,
-        "terser>source-map-support>buffer-from": true
-      }
-    },
-    "@metamask/snap-controllers>gunzip-maybe>peek-stream>duplexify": {
-      "packages": {
-        "browserify>buffer": true,
-        "browserify>process": true,
-        "duplexify>stream-shift": true,
-        "end-of-stream": true,
-        "pumpify>inherits": true,
-        "readable-stream": true
-      }
-    },
-    "@metamask/snap-controllers>gunzip-maybe>peek-stream>through2": {
-      "packages": {
-        "browserify>process": true,
-        "browserify>util": true,
-        "readable-stream": true,
-        "watchify>xtend": true
-      }
-    },
-    "@metamask/snap-controllers>gunzip-maybe>pumpify": {
-      "packages": {
-        "@metamask/snap-controllers>gunzip-maybe>pumpify>duplexify": true,
-        "@metamask/snap-controllers>gunzip-maybe>pumpify>pump": true,
-        "pumpify>inherits": true
-      }
-    },
-    "@metamask/snap-controllers>gunzip-maybe>pumpify>duplexify": {
-      "packages": {
-        "browserify>buffer": true,
-        "browserify>process": true,
-        "duplexify>stream-shift": true,
-        "end-of-stream": true,
-        "pumpify>inherits": true,
-        "readable-stream": true
-      }
-    },
-    "@metamask/snap-controllers>gunzip-maybe>pumpify>pump": {
-      "packages": {
-        "browserify>browser-resolve": true,
-        "end-of-stream": true,
-        "pump>once": true
-      }
-    },
-    "@metamask/snap-controllers>gunzip-maybe>through2": {
-      "packages": {
-        "browserify>process": true,
-        "browserify>util": true,
-        "readable-stream": true,
-        "watchify>xtend": true
-      }
-    },
-    "@metamask/snap-controllers>json-rpc-middleware-stream": {
-      "globals": {
-        "setTimeout": true
-      },
-      "packages": {
-        "json-rpc-engine>@metamask/safe-event-emitter": true,
-        "readable-stream": true
-      }
-    },
-    "@metamask/snap-controllers>nanoid": {
-      "globals": {
-        "crypto.getRandomValues": true
-      }
-    },
-    "@metamask/snap-controllers>readable-web-to-node-stream": {
-      "packages": {
-        "@metamask/snap-controllers>readable-web-to-node-stream>readable-stream": true
-      }
-    },
-    "@metamask/snap-controllers>readable-web-to-node-stream>readable-stream": {
-      "packages": {
-        "@storybook/api>util-deprecate": true,
-        "browserify>browser-resolve": true,
-        "browserify>buffer": true,
-        "browserify>events": true,
-        "browserify>process": true,
-        "browserify>string_decoder": true,
-        "pumpify>inherits": true
-      }
-    },
-    "@metamask/snap-controllers>tar-stream": {
-      "packages": {
-        "@metamask/snap-controllers>tar-stream>bl": true,
-        "@metamask/snap-controllers>tar-stream>fs-constants": true,
-        "@metamask/snap-controllers>tar-stream>readable-stream": true,
-        "browserify>buffer": true,
-        "browserify>process": true,
-        "browserify>string_decoder": true,
-        "browserify>util": true,
-        "end-of-stream": true,
-        "pumpify>inherits": true
-      }
-    },
-    "@metamask/snap-controllers>tar-stream>bl": {
-      "packages": {
-        "@metamask/snap-controllers>tar-stream>readable-stream": true,
-        "browserify>buffer": true,
-        "pumpify>inherits": true
-      }
-    },
-    "@metamask/snap-controllers>tar-stream>fs-constants": {
-      "packages": {
-        "browserify>constants-browserify": true
-      }
-    },
-    "@metamask/snap-controllers>tar-stream>readable-stream": {
-      "packages": {
-        "@storybook/api>util-deprecate": true,
-        "browserify>browser-resolve": true,
-        "browserify>buffer": true,
-        "browserify>events": true,
-        "browserify>process": true,
-        "browserify>string_decoder": true,
-        "pumpify>inherits": true
-      }
-    },
-    "@ngraveio/bc-ur": {
-      "packages": {
-        "@ngraveio/bc-ur>@apocentre/alias-sampling": true,
-        "@ngraveio/bc-ur>bignumber.js": true,
-        "@ngraveio/bc-ur>crc": true,
-        "@ngraveio/bc-ur>jsbi": true,
-        "addons-linter>sha.js": true,
-        "browserify>assert": true,
-        "browserify>buffer": true,
-        "pubnub>cbor-sync": true
-      }
-    },
-    "@ngraveio/bc-ur>bignumber.js": {
-      "globals": {
-        "crypto": true,
-        "define": true
-      }
-    },
-    "@ngraveio/bc-ur>crc": {
-      "packages": {
-        "browserify>buffer": true
-      }
-    },
-    "@ngraveio/bc-ur>jsbi": {
-      "globals": {
-        "define": true
-      }
-    },
-    "@popperjs/core": {
-      "globals": {
-        "Element": true,
-        "HTMLElement": true,
-        "ShadowRoot": true,
-        "console.error": true,
-        "console.warn": true,
-        "document": true,
-        "navigator.userAgent": true
-      }
-    },
-    "@reduxjs/toolkit": {
-      "globals": {
-        "AbortController": true,
-        "__REDUX_DEVTOOLS_EXTENSION_COMPOSE__": true,
-        "__REDUX_DEVTOOLS_EXTENSION__": true,
-        "console.error": true,
-        "console.info": true,
-        "console.warn": true
-      },
-      "packages": {
-        "@reduxjs/toolkit>reselect": true,
-        "immer": true,
-        "redux": true,
-        "redux-thunk": true
-      }
-    },
-    "@sentry/browser": {
-      "globals": {
-        "XMLHttpRequest": true,
-        "setTimeout": true
-      },
-      "packages": {
-        "@sentry/browser>@sentry/core": true,
-        "@sentry/types": true,
-        "@sentry/utils": true,
-        "@sentry/utils>tslib": true
-      }
-    },
-    "@sentry/browser>@sentry/core": {
-      "globals": {
-        "clearInterval": true,
-        "setInterval": true
-      },
-      "packages": {
-        "@sentry/browser>@sentry/core>@sentry/hub": true,
-        "@sentry/browser>@sentry/core>@sentry/minimal": true,
-        "@sentry/types": true,
-        "@sentry/utils": true,
-        "@sentry/utils>tslib": true
-      }
-    },
-    "@sentry/browser>@sentry/core>@sentry/hub": {
-      "globals": {
-        "clearInterval": true,
-        "setInterval": true
-      },
-      "packages": {
-        "@sentry/types": true,
-        "@sentry/utils": true,
-        "@sentry/utils>tslib": true
-      }
-    },
-    "@sentry/browser>@sentry/core>@sentry/minimal": {
-      "packages": {
-        "@sentry/browser>@sentry/core>@sentry/hub": true,
-        "@sentry/utils>tslib": true
-      }
-    },
-    "@sentry/integrations": {
-      "globals": {
-        "clearTimeout": true,
-        "console.error": true,
-        "console.log": true,
-        "setTimeout": true
-      },
-      "packages": {
-        "@sentry/types": true,
-        "@sentry/utils": true,
-        "@sentry/utils>tslib": true,
-        "localforage": true
-      }
-    },
-    "@sentry/utils": {
-      "globals": {
-        "CustomEvent": true,
-        "DOMError": true,
-        "DOMException": true,
-        "Element": true,
-        "ErrorEvent": true,
-        "Event": true,
-        "Headers": true,
-        "Request": true,
-        "Response": true,
-        "XMLHttpRequest.prototype": true,
-        "clearTimeout": true,
-        "console.error": true,
-        "document": true,
-        "setTimeout": true
-      },
-      "packages": {
-        "@sentry/utils>tslib": true,
-        "browserify>process": true
-      }
-    },
-    "@sentry/utils>tslib": {
-      "globals": {
-        "define": true
-      }
-    },
-    "@storybook/api>regenerator-runtime": {
-      "globals": {
-        "regeneratorRuntime": "write"
-      }
-    },
-    "@storybook/api>util-deprecate": {
-      "globals": {
-        "console.trace": true,
-        "console.warn": true,
-        "localStorage": true
-      }
-    },
-    "@storybook/client-api>stable": {
-      "globals": {
-        "define": true
-      }
-    },
-=======
->>>>>>> ee06fe49
     "@truffle/codec": {
       "packages": {
         "@truffle/codec>@truffle/abi-utils": true,
