{
  "resources": {
    "@babel/runtime": {
      "globals": {
        "regeneratorRuntime": "write"
      }
    },
    "@download/blockies": {
      "globals": {
        "document.createElement": true
      }
    },
    "@ensdomains/content-hash": {
      "globals": {
        "console.warn": true
      },
      "packages": {
        "@ensdomains/content-hash>cids": true,
        "@ensdomains/content-hash>js-base64": true,
        "@ensdomains/content-hash>multicodec": true,
        "@ensdomains/content-hash>multihashes": true,
        "browserify>buffer": true
      }
    },
    "@ensdomains/content-hash>cids": {
      "packages": {
        "@ensdomains/content-hash>cids>multibase": true,
        "@ensdomains/content-hash>cids>multicodec": true,
        "@ensdomains/content-hash>cids>multihashes": true,
        "@ensdomains/content-hash>cids>uint8arrays": true
      }
    },
    "@ensdomains/content-hash>cids>multibase": {
      "globals": {
        "TextDecoder": true,
        "TextEncoder": true
      },
      "packages": {
        "@ensdomains/content-hash>cids>multibase>@multiformats/base-x": true
      }
    },
    "@ensdomains/content-hash>cids>multicodec": {
      "packages": {
        "@ensdomains/content-hash>cids>uint8arrays": true,
        "@ensdomains/content-hash>multicodec>varint": true
      }
    },
    "@ensdomains/content-hash>cids>multihashes": {
      "packages": {
        "@ensdomains/content-hash>cids>multibase": true,
        "@ensdomains/content-hash>cids>multihashes>varint": true,
        "@ensdomains/content-hash>cids>uint8arrays": true
      }
    },
    "@ensdomains/content-hash>cids>uint8arrays": {
      "globals": {
        "TextDecoder": true,
        "TextEncoder": true
      },
      "packages": {
        "@ensdomains/content-hash>cids>multibase": true
      }
    },
    "@ensdomains/content-hash>js-base64": {
      "globals": {
        "Base64": "write",
        "TextDecoder": true,
        "TextEncoder": true,
        "atob": true,
        "btoa": true,
        "define": true
      },
      "packages": {
        "browserify>buffer": true
      }
    },
    "@ensdomains/content-hash>multicodec": {
      "packages": {
        "@ensdomains/content-hash>multicodec>uint8arrays": true,
        "@ensdomains/content-hash>multicodec>varint": true
      }
    },
    "@ensdomains/content-hash>multicodec>uint8arrays": {
      "packages": {
        "@ensdomains/content-hash>multicodec>uint8arrays>multibase": true,
        "@ensdomains/content-hash>multihashes>web-encoding": true
      }
    },
    "@ensdomains/content-hash>multicodec>uint8arrays>multibase": {
      "packages": {
        "@ensdomains/content-hash>cids>multibase>@multiformats/base-x": true,
        "@ensdomains/content-hash>multihashes>web-encoding": true
      }
    },
    "@ensdomains/content-hash>multihashes": {
      "packages": {
        "@ensdomains/content-hash>multihashes>multibase": true,
        "@ensdomains/content-hash>multihashes>varint": true,
        "@ensdomains/content-hash>multihashes>web-encoding": true,
        "browserify>buffer": true
      }
    },
    "@ensdomains/content-hash>multihashes>multibase": {
      "packages": {
        "@ensdomains/content-hash>multihashes>web-encoding": true,
        "browserify>buffer": true,
        "ethereumjs-wallet>bs58check>bs58>base-x": true
      }
    },
    "@ensdomains/content-hash>multihashes>web-encoding": {
      "globals": {
        "TextDecoder": true,
        "TextEncoder": true
      },
      "packages": {
        "browserify>util": true
      }
    },
    "@ethereumjs/common": {
      "packages": {
        "@ethereumjs/common>crc-32": true,
        "browserify>buffer": true,
        "browserify>events": true,
        "ethereumjs-util": true
      }
    },
    "@ethereumjs/common>crc-32": {
      "globals": {
        "DO_NOT_EXPORT_CRC": true,
        "define": true
      }
    },
    "@ethereumjs/tx": {
      "packages": {
        "@ethereumjs/common": true,
        "browserify>buffer": true,
        "browserify>insert-module-globals>is-buffer": true,
        "ethereumjs-util": true
      }
    },
    "@ethersproject/bignumber": {
      "packages": {
        "@ethersproject/bignumber>bn.js": true,
        "ethers>@ethersproject/bytes": true,
        "ethers>@ethersproject/logger": true
      }
    },
    "@ethersproject/bignumber>bn.js": {
      "globals": {
        "Buffer": true
      },
      "packages": {
        "browserify>browser-resolve": true
      }
    },
    "@ethersproject/contracts": {
      "globals": {
        "setTimeout": true
      },
      "packages": {
        "@ethersproject/bignumber": true,
        "ethers>@ethersproject/abi": true,
        "ethers>@ethersproject/abstract-provider": true,
        "ethers>@ethersproject/abstract-signer": true,
        "ethers>@ethersproject/address": true,
        "ethers>@ethersproject/bytes": true,
        "ethers>@ethersproject/logger": true,
        "ethers>@ethersproject/properties": true,
        "ethers>@ethersproject/transactions": true
      }
    },
    "@ethersproject/providers": {
      "globals": {
        "WebSocket": true,
        "clearInterval": true,
        "clearTimeout": true,
        "console.log": true,
        "console.warn": true,
        "setInterval": true,
        "setTimeout": true
      },
      "packages": {
        "@ethersproject/bignumber": true,
        "@ethersproject/providers>bech32": true,
        "ethers>@ethersproject/abstract-provider": true,
        "ethers>@ethersproject/abstract-signer": true,
        "ethers>@ethersproject/address": true,
        "ethers>@ethersproject/base64": true,
        "ethers>@ethersproject/basex": true,
        "ethers>@ethersproject/bytes": true,
        "ethers>@ethersproject/constants": true,
        "ethers>@ethersproject/hash": true,
        "ethers>@ethersproject/logger": true,
        "ethers>@ethersproject/networks": true,
        "ethers>@ethersproject/properties": true,
        "ethers>@ethersproject/random": true,
        "ethers>@ethersproject/sha2": true,
        "ethers>@ethersproject/strings": true,
        "ethers>@ethersproject/transactions": true,
        "ethers>@ethersproject/web": true
      }
    },
    "@formatjs/intl-relativetimeformat": {
      "globals": {
        "Intl": true
      },
      "packages": {
        "@formatjs/intl-relativetimeformat>@formatjs/intl-utils": true
      }
    },
    "@formatjs/intl-relativetimeformat>@formatjs/intl-utils": {
      "globals": {
        "Intl.getCanonicalLocales": true
      }
    },
    "@keystonehq/bc-ur-registry-eth": {
      "packages": {
        "@keystonehq/bc-ur-registry-eth>@keystonehq/bc-ur-registry": true,
        "@keystonehq/bc-ur-registry-eth>hdkey": true,
        "browserify>buffer": true,
        "eth-lattice-keyring>@ethereumjs/util": true,
        "uuid": true
      }
    },
    "@keystonehq/bc-ur-registry-eth>@keystonehq/bc-ur-registry": {
      "globals": {
        "define": true
      },
      "packages": {
        "@ngraveio/bc-ur": true,
        "browserify>buffer": true,
        "enzyme>cheerio>tslib": true,
        "ethereumjs-wallet>bs58check": true
      }
    },
    "@keystonehq/bc-ur-registry-eth>hdkey": {
      "packages": {
        "browserify>assert": true,
        "browserify>crypto-browserify": true,
        "ethereumjs-util>ethereum-cryptography>secp256k1": true,
        "ethereumjs-wallet>bs58check": true,
        "ethereumjs-wallet>safe-buffer": true
      }
    },
    "@keystonehq/metamask-airgapped-keyring": {
      "packages": {
        "@ethereumjs/tx": true,
        "@keystonehq/bc-ur-registry-eth": true,
        "@keystonehq/metamask-airgapped-keyring>@keystonehq/base-eth-keyring": true,
        "@keystonehq/metamask-airgapped-keyring>@metamask/obs-store": true,
        "browserify>buffer": true,
        "browserify>events": true,
        "ethereumjs-util>rlp": true,
        "uuid": true
      }
    },
    "@keystonehq/metamask-airgapped-keyring>@keystonehq/base-eth-keyring": {
      "packages": {
        "@ethereumjs/tx": true,
        "@keystonehq/bc-ur-registry-eth": true,
        "@keystonehq/bc-ur-registry-eth>hdkey": true,
        "@keystonehq/metamask-airgapped-keyring>@keystonehq/base-eth-keyring>rlp": true,
        "browserify>buffer": true,
        "eth-lattice-keyring>@ethereumjs/util": true,
        "uuid": true
      }
    },
    "@keystonehq/metamask-airgapped-keyring>@keystonehq/base-eth-keyring>rlp": {
      "globals": {
        "TextEncoder": true
      }
    },
    "@keystonehq/metamask-airgapped-keyring>@metamask/obs-store": {
      "packages": {
        "@keystonehq/metamask-airgapped-keyring>@metamask/obs-store>through2": true,
        "browserify>stream-browserify": true,
        "json-rpc-engine>@metamask/safe-event-emitter": true
      }
    },
    "@keystonehq/metamask-airgapped-keyring>@metamask/obs-store>through2": {
      "packages": {
        "browserify>process": true,
        "browserify>util": true,
        "readable-stream": true,
        "watchify>xtend": true
      }
    },
    "@material-ui/core": {
      "globals": {
        "Image": true,
        "_formatMuiErrorMessage": true,
        "addEventListener": true,
        "clearInterval": true,
        "clearTimeout": true,
        "console.error": true,
        "console.warn": true,
        "document": true,
        "getComputedStyle": true,
        "getSelection": true,
        "innerHeight": true,
        "innerWidth": true,
        "matchMedia": true,
        "navigator": true,
        "performance.now": true,
        "removeEventListener": true,
        "requestAnimationFrame": true,
        "setInterval": true,
        "setTimeout": true
      },
      "packages": {
        "@babel/runtime": true,
        "@material-ui/core>@material-ui/styles": true,
        "@material-ui/core>@material-ui/system": true,
        "@material-ui/core>@material-ui/utils": true,
        "@material-ui/core>clsx": true,
        "@material-ui/core>popper.js": true,
        "@material-ui/core>react-transition-group": true,
        "prop-types": true,
        "prop-types>react-is": true,
        "react": true,
        "react-dom": true,
        "react-redux>hoist-non-react-statics": true
      }
    },
    "@material-ui/core>@material-ui/styles": {
      "globals": {
        "console.error": true,
        "console.warn": true,
        "document.createComment": true,
        "document.head": true
      },
      "packages": {
        "@babel/runtime": true,
        "@material-ui/core>@material-ui/styles>jss": true,
        "@material-ui/core>@material-ui/styles>jss-plugin-camel-case": true,
        "@material-ui/core>@material-ui/styles>jss-plugin-default-unit": true,
        "@material-ui/core>@material-ui/styles>jss-plugin-global": true,
        "@material-ui/core>@material-ui/styles>jss-plugin-nested": true,
        "@material-ui/core>@material-ui/styles>jss-plugin-props-sort": true,
        "@material-ui/core>@material-ui/styles>jss-plugin-rule-value-function": true,
        "@material-ui/core>@material-ui/styles>jss-plugin-vendor-prefixer": true,
        "@material-ui/core>@material-ui/utils": true,
        "@material-ui/core>clsx": true,
        "prop-types": true,
        "react": true,
        "react-redux>hoist-non-react-statics": true
      }
    },
    "@material-ui/core>@material-ui/styles>jss": {
      "globals": {
        "CSS": true,
        "document.createElement": true,
        "document.querySelector": true
      },
      "packages": {
        "@babel/runtime": true,
        "@material-ui/core>@material-ui/styles>jss>is-in-browser": true,
        "react-router-dom>tiny-warning": true
      }
    },
    "@material-ui/core>@material-ui/styles>jss-plugin-camel-case": {
      "packages": {
        "@material-ui/core>@material-ui/styles>jss-plugin-camel-case>hyphenate-style-name": true
      }
    },
    "@material-ui/core>@material-ui/styles>jss-plugin-default-unit": {
      "globals": {
        "CSS": true
      },
      "packages": {
        "@material-ui/core>@material-ui/styles>jss": true
      }
    },
    "@material-ui/core>@material-ui/styles>jss-plugin-global": {
      "packages": {
        "@babel/runtime": true,
        "@material-ui/core>@material-ui/styles>jss": true
      }
    },
    "@material-ui/core>@material-ui/styles>jss-plugin-nested": {
      "packages": {
        "@babel/runtime": true,
        "react-router-dom>tiny-warning": true
      }
    },
    "@material-ui/core>@material-ui/styles>jss-plugin-rule-value-function": {
      "packages": {
        "@material-ui/core>@material-ui/styles>jss": true,
        "react-router-dom>tiny-warning": true
      }
    },
    "@material-ui/core>@material-ui/styles>jss-plugin-vendor-prefixer": {
      "packages": {
        "@material-ui/core>@material-ui/styles>jss": true,
        "@material-ui/core>@material-ui/styles>jss-plugin-vendor-prefixer>css-vendor": true
      }
    },
    "@material-ui/core>@material-ui/styles>jss-plugin-vendor-prefixer>css-vendor": {
      "globals": {
        "document.createElement": true,
        "document.documentElement": true,
        "getComputedStyle": true
      },
      "packages": {
        "@babel/runtime": true,
        "@material-ui/core>@material-ui/styles>jss>is-in-browser": true
      }
    },
    "@material-ui/core>@material-ui/styles>jss>is-in-browser": {
      "globals": {
        "document": true
      }
    },
    "@material-ui/core>@material-ui/system": {
      "globals": {
        "console.error": true
      },
      "packages": {
        "@babel/runtime": true,
        "@material-ui/core>@material-ui/utils": true,
        "prop-types": true
      }
    },
    "@material-ui/core>@material-ui/utils": {
      "packages": {
        "@babel/runtime": true,
        "prop-types": true,
        "prop-types>react-is": true
      }
    },
    "@material-ui/core>popper.js": {
      "globals": {
        "MSInputMethodContext": true,
        "Node.DOCUMENT_POSITION_FOLLOWING": true,
        "cancelAnimationFrame": true,
        "console.warn": true,
        "define": true,
        "devicePixelRatio": true,
        "document": true,
        "getComputedStyle": true,
        "innerHeight": true,
        "innerWidth": true,
        "navigator": true,
        "requestAnimationFrame": true,
        "setTimeout": true
      }
    },
    "@material-ui/core>react-transition-group": {
      "globals": {
        "Element": true,
        "setTimeout": true
      },
      "packages": {
        "@material-ui/core>react-transition-group>dom-helpers": true,
        "prop-types": true,
        "react": true,
        "react-dom": true
      }
    },
    "@material-ui/core>react-transition-group>dom-helpers": {
      "packages": {
        "@babel/runtime": true
      }
    },
    "@metamask/address-book-controller": {
      "packages": {
        "@metamask/address-book-controller>@metamask/base-controller": true,
        "@metamask/controller-utils": true
      }
    },
    "@metamask/address-book-controller>@metamask/base-controller": {
      "packages": {
        "immer": true
      }
    },
    "@metamask/announcement-controller": {
      "packages": {
        "@metamask/announcement-controller>@metamask/base-controller": true
      }
    },
    "@metamask/announcement-controller>@metamask/base-controller": {
      "packages": {
        "immer": true
      }
    },
    "@metamask/approval-controller": {
      "packages": {
        "@metamask/approval-controller>nanoid": true,
        "@metamask/base-controller": true,
        "eth-rpc-errors": true
      }
    },
    "@metamask/approval-controller>nanoid": {
      "globals": {
        "crypto.getRandomValues": true
      }
    },
    "@metamask/assets-controllers": {
      "globals": {
        "Headers": true,
        "URL": true,
        "clearInterval": true,
        "clearTimeout": true,
        "console.log": true,
        "setInterval": true,
        "setTimeout": true
      },
      "packages": {
        "@ethersproject/contracts": true,
        "@ethersproject/providers": true,
        "@metamask/assets-controllers>@metamask/contract-metadata": true,
        "@metamask/assets-controllers>abort-controller": true,
        "@metamask/assets-controllers>async-mutex": true,
        "@metamask/assets-controllers>multiformats": true,
        "@metamask/base-controller": true,
        "@metamask/controller-utils": true,
        "@metamask/metamask-eth-abis": true,
        "browserify>events": true,
        "eth-query": true,
        "eth-rpc-errors": true,
        "ethereumjs-util": true,
        "ethers>@ethersproject/abi": true,
        "single-call-balance-checker-abi": true,
        "uuid": true
      }
    },
    "@metamask/assets-controllers>abort-controller": {
      "globals": {
        "AbortController": true
      }
    },
    "@metamask/assets-controllers>async-mutex": {
      "globals": {
        "setTimeout": true
      },
      "packages": {
        "enzyme>cheerio>tslib": true
      }
    },
    "@metamask/assets-controllers>multiformats": {
      "globals": {
        "TextDecoder": true,
        "TextEncoder": true,
        "console.warn": true
      }
    },
    "@metamask/base-controller": {
      "packages": {
        "immer": true
      }
    },
    "@metamask/controller-utils": {
      "globals": {
        "console.error": true,
        "fetch": true,
        "setTimeout": true
      },
      "packages": {
        "@metamask/controller-utils>isomorphic-fetch": true,
        "browserify>buffer": true,
        "eslint>fast-deep-equal": true,
        "eth-ens-namehash": true,
        "ethereumjs-util": true,
        "ethjs>ethjs-unit": true
      }
    },
    "@metamask/controller-utils>isomorphic-fetch": {
      "globals": {
        "fetch.bind": true
      },
      "packages": {
        "@metamask/controller-utils>isomorphic-fetch>whatwg-fetch": true
      }
    },
    "@metamask/controller-utils>isomorphic-fetch>whatwg-fetch": {
      "globals": {
        "Blob": true,
        "FileReader": true,
        "FormData": true,
        "URLSearchParams.prototype.isPrototypeOf": true,
        "XMLHttpRequest": true,
        "define": true,
        "setTimeout": true
      }
    },
    "@metamask/controllers>nanoid": {
      "globals": {
        "crypto.getRandomValues": true
      }
    },
    "@metamask/controllers>web3": {
      "globals": {
        "XMLHttpRequest": true
      }
    },
    "@metamask/controllers>web3-provider-engine>cross-fetch>node-fetch": {
      "globals": {
        "fetch": true
      }
    },
    "@metamask/controllers>web3-provider-engine>eth-json-rpc-middleware>node-fetch": {
      "globals": {
        "fetch": true
      }
    },
    "@metamask/eth-json-rpc-infura": {
      "globals": {
        "setTimeout": true
      },
      "packages": {
        "@metamask/eth-json-rpc-infura>eth-json-rpc-middleware": true,
        "eth-block-tracker>@metamask/utils": true,
        "eth-rpc-errors": true,
        "json-rpc-engine": true,
        "node-fetch": true
      }
    },
    "@metamask/eth-json-rpc-infura>eth-json-rpc-middleware": {
      "globals": {
        "URL": true,
        "btoa": true,
        "console.error": true,
        "fetch": true,
        "setTimeout": true
      },
      "packages": {
        "@metamask/eth-json-rpc-infura>eth-json-rpc-middleware>eth-sig-util": true,
        "@metamask/eth-json-rpc-infura>eth-json-rpc-middleware>pify": true,
        "browserify>browser-resolve": true,
        "eth-rpc-errors": true,
        "json-rpc-engine": true,
        "json-rpc-engine>@metamask/safe-event-emitter": true,
        "lavamoat>json-stable-stringify": true,
        "vinyl>clone": true
      }
    },
    "@metamask/eth-json-rpc-infura>eth-json-rpc-middleware>eth-sig-util": {
      "packages": {
        "@metamask/eth-json-rpc-infura>eth-json-rpc-middleware>eth-sig-util>ethereumjs-util": true,
        "ethereumjs-abi": true
      }
    },
    "@metamask/eth-json-rpc-infura>eth-json-rpc-middleware>eth-sig-util>ethereumjs-util": {
      "packages": {
        "@metamask/eth-json-rpc-infura>eth-json-rpc-middleware>eth-sig-util>ethereumjs-util>ethjs-util": true,
        "bn.js": true,
        "browserify>assert": true,
        "browserify>buffer": true,
        "ethereumjs-util>create-hash": true,
        "ethereumjs-util>ethereum-cryptography": true,
        "ethereumjs-util>rlp": true,
        "ethereumjs-wallet>safe-buffer": true,
        "ethers>@ethersproject/signing-key>elliptic": true
      }
    },
    "@metamask/eth-json-rpc-infura>eth-json-rpc-middleware>eth-sig-util>ethereumjs-util>ethjs-util": {
      "packages": {
        "browserify>buffer": true,
        "ethjs>ethjs-util>is-hex-prefixed": true,
        "ethjs>ethjs-util>strip-hex-prefix": true
      }
    },
    "@metamask/eth-ledger-bridge-keyring": {
      "globals": {
        "addEventListener": true,
        "console.log": true,
        "document.createElement": true,
        "document.head.appendChild": true,
        "fetch": true,
        "removeEventListener": true
      },
      "packages": {
        "@ethereumjs/tx": true,
        "@metamask/eth-ledger-bridge-keyring>eth-sig-util": true,
        "@metamask/eth-ledger-bridge-keyring>hdkey": true,
        "browserify>buffer": true,
        "browserify>events": true,
        "ethereumjs-util": true
      }
    },
    "@metamask/eth-ledger-bridge-keyring>eth-sig-util": {
      "packages": {
        "@metamask/eth-ledger-bridge-keyring>eth-sig-util>ethereumjs-util": true,
        "browserify>buffer": true,
        "eth-sig-util>tweetnacl": true,
        "eth-sig-util>tweetnacl-util": true,
        "ethereumjs-abi": true
      }
    },
    "@metamask/eth-ledger-bridge-keyring>eth-sig-util>ethereumjs-util": {
      "packages": {
        "@metamask/eth-ledger-bridge-keyring>eth-sig-util>ethereumjs-util>ethjs-util": true,
        "bn.js": true,
        "browserify>assert": true,
        "browserify>buffer": true,
        "ethereumjs-util>create-hash": true,
        "ethereumjs-util>ethereum-cryptography": true,
        "ethereumjs-util>rlp": true,
        "ethereumjs-wallet>safe-buffer": true,
        "ethers>@ethersproject/signing-key>elliptic": true
      }
    },
    "@metamask/eth-ledger-bridge-keyring>eth-sig-util>ethereumjs-util>ethjs-util": {
      "packages": {
        "browserify>buffer": true,
        "ethjs>ethjs-util>is-hex-prefixed": true,
        "ethjs>ethjs-util>strip-hex-prefix": true
      }
    },
    "@metamask/eth-ledger-bridge-keyring>hdkey": {
      "packages": {
        "@metamask/eth-ledger-bridge-keyring>hdkey>secp256k1": true,
        "browserify>assert": true,
        "browserify>crypto-browserify": true,
        "eth-trezor-keyring>hdkey>coinstring": true,
        "ethereumjs-wallet>safe-buffer": true
      }
    },
    "@metamask/eth-ledger-bridge-keyring>hdkey>secp256k1": {
      "packages": {
        "bn.js": true,
        "browserify>insert-module-globals>is-buffer": true,
        "eth-trezor-keyring>hdkey>secp256k1>bip66": true,
        "ethereumjs-util>create-hash": true,
        "ethereumjs-wallet>safe-buffer": true,
        "ethers>@ethersproject/signing-key>elliptic": true
      }
    },
    "@metamask/eth-token-tracker": {
      "globals": {
        "console.warn": true
      },
      "packages": {
        "@babel/runtime": true,
        "@metamask/eth-token-tracker>deep-equal": true,
        "@metamask/eth-token-tracker>eth-block-tracker": true,
        "@metamask/eth-token-tracker>ethjs": true,
        "@metamask/eth-token-tracker>human-standard-token-abi": true,
        "ethjs-contract": true,
        "ethjs-query": true,
        "safe-event-emitter": true
      }
    },
    "@metamask/eth-token-tracker>deep-equal": {
      "packages": {
        "@metamask/eth-token-tracker>deep-equal>is-arguments": true,
        "@metamask/eth-token-tracker>deep-equal>is-date-object": true,
        "enzyme>is-regex": true,
        "enzyme>object-is": true,
        "mocha>object.assign>object-keys": true,
        "string.prototype.matchall>regexp.prototype.flags": true
      }
    },
    "@metamask/eth-token-tracker>deep-equal>is-arguments": {
      "packages": {
        "koa>is-generator-function>has-tostringtag": true,
        "string.prototype.matchall>call-bind": true
      }
    },
    "@metamask/eth-token-tracker>deep-equal>is-date-object": {
      "packages": {
        "koa>is-generator-function>has-tostringtag": true
      }
    },
    "@metamask/eth-token-tracker>eth-block-tracker": {
      "globals": {
        "clearTimeout": true,
        "console.error": true,
        "setTimeout": true
      },
      "packages": {
        "@metamask/eth-token-tracker>eth-block-tracker>pify": true,
        "eth-query": true,
        "safe-event-emitter": true
      }
    },
    "@metamask/eth-token-tracker>ethjs": {
      "globals": {
        "clearInterval": true,
        "setInterval": true
      },
      "packages": {
        "@metamask/eth-token-tracker>ethjs>bn.js": true,
        "@metamask/eth-token-tracker>ethjs>ethjs-abi": true,
        "@metamask/eth-token-tracker>ethjs>ethjs-contract": true,
        "@metamask/eth-token-tracker>ethjs>ethjs-query": true,
        "browserify>buffer": true,
        "ethjs>ethjs-filter": true,
        "ethjs>ethjs-provider-http": true,
        "ethjs>ethjs-unit": true,
        "ethjs>ethjs-util": true,
        "ethjs>js-sha3": true,
        "ethjs>number-to-bn": true
      }
    },
    "@metamask/eth-token-tracker>ethjs>ethjs-abi": {
      "packages": {
        "@metamask/eth-token-tracker>ethjs>bn.js": true,
        "browserify>buffer": true,
        "ethjs>js-sha3": true,
        "ethjs>number-to-bn": true
      }
    },
    "@metamask/eth-token-tracker>ethjs>ethjs-contract": {
      "packages": {
        "@metamask/eth-token-tracker>ethjs>ethjs-contract>ethjs-abi": true,
        "ethjs-query>babel-runtime": true,
        "ethjs>ethjs-filter": true,
        "ethjs>ethjs-util": true,
        "ethjs>js-sha3": true,
        "promise-to-callback": true
      }
    },
    "@metamask/eth-token-tracker>ethjs>ethjs-contract>ethjs-abi": {
      "packages": {
        "@metamask/eth-token-tracker>ethjs>bn.js": true,
        "browserify>buffer": true,
        "ethjs>js-sha3": true,
        "ethjs>number-to-bn": true
      }
    },
    "@metamask/eth-token-tracker>ethjs>ethjs-query": {
      "globals": {
        "console": true
      },
      "packages": {
        "ethjs-query>babel-runtime": true,
        "ethjs-query>ethjs-format": true,
        "ethjs-query>ethjs-rpc": true,
        "promise-to-callback": true
      }
    },
    "@metamask/etherscan-link": {
      "globals": {
        "URL": true
      }
    },
    "@metamask/gas-fee-controller": {
      "globals": {
        "clearInterval": true,
        "console.error": true,
        "setInterval": true
      },
      "packages": {
        "@metamask/controller-utils": true,
        "@metamask/gas-fee-controller>@metamask/base-controller": true,
        "eth-query": true,
        "ethereumjs-util": true,
        "ethjs>ethjs-unit": true,
        "uuid": true
      }
    },
    "@metamask/gas-fee-controller>@metamask/base-controller": {
      "packages": {
        "immer": true
      }
    },
    "@metamask/gas-fee-controller>@metamask/network-controller>eth-json-rpc-infura": {
      "globals": {
        "setTimeout": true
      },
      "packages": {
        "@metamask/gas-fee-controller>@metamask/network-controller>eth-json-rpc-infura>eth-json-rpc-middleware": true,
        "@metamask/gas-fee-controller>@metamask/network-controller>eth-json-rpc-infura>eth-rpc-errors": true,
        "@metamask/gas-fee-controller>@metamask/network-controller>eth-json-rpc-infura>json-rpc-engine": true,
        "node-fetch": true
      }
    },
    "@metamask/gas-fee-controller>@metamask/network-controller>eth-json-rpc-infura>eth-json-rpc-middleware": {
      "packages": {
        "safe-event-emitter": true
      }
    },
    "@metamask/gas-fee-controller>@metamask/network-controller>eth-json-rpc-infura>eth-rpc-errors": {
      "packages": {
        "eth-rpc-errors>fast-safe-stringify": true
      }
    },
    "@metamask/gas-fee-controller>@metamask/network-controller>eth-json-rpc-infura>json-rpc-engine": {
      "packages": {
        "@metamask/gas-fee-controller>@metamask/network-controller>eth-json-rpc-infura>eth-rpc-errors": true,
        "safe-event-emitter": true
      }
    },
    "@metamask/gas-fee-controller>@metamask/network-controller>web3-provider-engine": {
      "globals": {
        "WebSocket": true,
        "console": true,
        "setTimeout": true
      },
      "packages": {
        "@ethereumjs/tx": true,
        "@metamask/gas-fee-controller>@metamask/network-controller>eth-json-rpc-infura": true,
        "@metamask/gas-fee-controller>@metamask/network-controller>web3-provider-engine>backoff": true,
        "@metamask/gas-fee-controller>@metamask/network-controller>web3-provider-engine>eth-block-tracker": true,
        "@metamask/gas-fee-controller>@metamask/network-controller>web3-provider-engine>eth-json-rpc-middleware": true,
        "@metamask/gas-fee-controller>@metamask/network-controller>web3-provider-engine>eth-sig-util": true,
        "@metamask/gas-fee-controller>@metamask/network-controller>web3-provider-engine>ethereumjs-util": true,
        "@metamask/gas-fee-controller>@metamask/network-controller>web3-provider-engine>semaphore": true,
        "browserify>browser-resolve": true,
        "browserify>buffer": true,
        "browserify>events": true,
        "browserify>util": true,
        "eth-json-rpc-filters": true,
        "gh-pages>async": true,
        "lavamoat>json-stable-stringify": true,
        "watchify>xtend": true
      }
    },
    "@metamask/gas-fee-controller>@metamask/network-controller>web3-provider-engine>backoff": {
      "globals": {
        "clearTimeout": true,
        "setTimeout": true
      },
      "packages": {
        "@metamask/gas-fee-controller>@metamask/network-controller>web3-provider-engine>backoff>precond": true,
        "browserify>events": true,
        "browserify>util": true
      }
    },
    "@metamask/gas-fee-controller>@metamask/network-controller>web3-provider-engine>backoff>precond": {
      "packages": {
        "browserify>util": true
      }
    },
    "@metamask/gas-fee-controller>@metamask/network-controller>web3-provider-engine>eth-block-tracker": {
      "globals": {
        "clearTimeout": true,
        "console.error": true,
        "setTimeout": true
      },
      "packages": {
        "@metamask/gas-fee-controller>@metamask/network-controller>web3-provider-engine>eth-block-tracker>pify": true,
        "eth-query": true,
        "safe-event-emitter": true
      }
    },
    "@metamask/gas-fee-controller>@metamask/network-controller>web3-provider-engine>eth-json-rpc-middleware": {
      "globals": {
        "console.error": true,
        "fetch": true,
        "setTimeout": true
      },
      "packages": {
        "@metamask/gas-fee-controller>@metamask/network-controller>web3-provider-engine>eth-json-rpc-middleware>json-rpc-engine": true,
        "@metamask/gas-fee-controller>@metamask/network-controller>web3-provider-engine>eth-rpc-errors": true,
        "browserify>url": true,
        "lavamoat>json-stable-stringify": true,
        "node-fetch": true,
        "source-map-explorer>btoa": true,
        "vinyl>clone": true
      }
    },
    "@metamask/gas-fee-controller>@metamask/network-controller>web3-provider-engine>eth-rpc-errors": {
      "packages": {
        "eth-rpc-errors>fast-safe-stringify": true
      }
    },
    "@metamask/gas-fee-controller>@metamask/network-controller>web3-provider-engine>eth-sig-util": {
      "packages": {
        "@metamask/gas-fee-controller>@metamask/network-controller>web3-provider-engine>ethereumjs-util": true,
        "ethereumjs-abi": true
      }
    },
    "@metamask/gas-fee-controller>@metamask/network-controller>web3-provider-engine>ethereumjs-util": {
      "packages": {
        "@metamask/gas-fee-controller>@metamask/network-controller>web3-provider-engine>ethereumjs-util>ethjs-util": true,
        "bn.js": true,
        "browserify>assert": true,
        "browserify>buffer": true,
        "ethereumjs-util>create-hash": true,
        "ethereumjs-util>ethereum-cryptography": true,
        "ethereumjs-util>rlp": true,
        "ethereumjs-wallet>safe-buffer": true,
        "ethers>@ethersproject/signing-key>elliptic": true
      }
    },
    "@metamask/gas-fee-controller>@metamask/network-controller>web3-provider-engine>ethereumjs-util>ethjs-util": {
      "packages": {
        "browserify>buffer": true,
        "ethjs>ethjs-util>is-hex-prefixed": true,
        "ethjs>ethjs-util>strip-hex-prefix": true
      }
    },
    "@metamask/gas-fee-controller>@metamask/network-controller>web3-provider-engine>semaphore": {
      "globals": {
        "define": true,
        "setTimeout": true
      },
      "packages": {
        "browserify>process": true
      }
    },
    "@metamask/jazzicon": {
      "globals": {
        "document.createElement": true,
        "document.createElementNS": true
      },
      "packages": {
        "@metamask/jazzicon>color": true,
        "@metamask/jazzicon>mersenne-twister": true
      }
    },
    "@metamask/jazzicon>color": {
      "packages": {
        "@metamask/jazzicon>color>clone": true,
        "@metamask/jazzicon>color>color-convert": true,
        "@metamask/jazzicon>color>color-string": true
      }
    },
    "@metamask/jazzicon>color>clone": {
      "packages": {
        "browserify>buffer": true
      }
    },
    "@metamask/jazzicon>color>color-convert": {
      "packages": {
        "@metamask/jazzicon>color>color-convert>color-name": true
      }
    },
    "@metamask/jazzicon>color>color-string": {
      "packages": {
        "jest-canvas-mock>moo-color>color-name": true
      }
    },
    "@metamask/logo": {
      "globals": {
        "addEventListener": true,
        "document.body.appendChild": true,
        "document.createElementNS": true,
        "innerHeight": true,
        "innerWidth": true,
        "requestAnimationFrame": true
      },
      "packages": {
        "@metamask/logo>gl-mat4": true,
        "@metamask/logo>gl-vec3": true
      }
    },
    "@metamask/notification-controller>nanoid": {
      "globals": {
        "crypto.getRandomValues": true
      }
    },
    "@metamask/obs-store": {
      "globals": {
        "localStorage": true
      },
      "packages": {
        "@metamask/obs-store>through2": true,
        "browserify>stream-browserify": true,
        "json-rpc-engine>@metamask/safe-event-emitter": true
      }
    },
    "@metamask/obs-store>through2": {
      "packages": {
        "browserify>process": true,
        "browserify>util": true,
        "readable-stream": true,
        "watchify>xtend": true
      }
    },
    "@metamask/permission-controller": {
      "packages": {
        "@metamask/base-controller": true,
        "@metamask/controller-utils": true,
        "@metamask/permission-controller>nanoid": true,
        "deep-freeze-strict": true,
        "eth-rpc-errors": true,
        "immer": true,
        "json-rpc-engine": true
      }
    },
    "@metamask/permission-controller>nanoid": {
      "globals": {
        "crypto.getRandomValues": true
      }
    },
    "@metamask/phishing-controller": {
      "globals": {
        "fetch": true
      },
      "packages": {
        "@metamask/controller-utils": true,
        "@metamask/controller-utils>isomorphic-fetch": true,
        "@metamask/phishing-controller>@metamask/base-controller": true,
        "@metamask/phishing-controller>eth-phishing-detect": true,
        "punycode": true
      }
    },
    "@metamask/phishing-controller>@metamask/base-controller": {
      "packages": {
        "immer": true
      }
    },
    "@metamask/phishing-controller>eth-phishing-detect": {
      "packages": {
        "eslint>optionator>fast-levenshtein": true
      }
    },
    "@metamask/rpc-methods": {
      "packages": {
        "@metamask/rpc-methods>@metamask/key-tree": true,
        "@metamask/snaps-utils>@noble/hashes": true,
        "eth-block-tracker>@metamask/utils": true
      }
    },
    "@metamask/rpc-methods>@metamask/browser-passworder": {
      "globals": {
        "btoa": true,
        "crypto.getRandomValues": true,
        "crypto.subtle.decrypt": true,
        "crypto.subtle.deriveKey": true,
        "crypto.subtle.encrypt": true,
        "crypto.subtle.exportKey": true,
        "crypto.subtle.importKey": true
      },
      "packages": {
        "browserify>buffer": true
      }
    },
    "@metamask/rpc-methods>@metamask/key-tree": {
      "packages": {
        "@metamask/rpc-methods>@metamask/key-tree>@noble/ed25519": true,
        "@metamask/rpc-methods>@metamask/key-tree>@noble/secp256k1": true,
        "@metamask/rpc-methods>@metamask/key-tree>@scure/bip39": true,
        "@metamask/snaps-utils>@noble/hashes": true,
        "@metamask/snaps-utils>@scure/base": true,
        "eth-block-tracker>@metamask/utils": true
      }
    },
    "@metamask/rpc-methods>@metamask/key-tree>@noble/ed25519": {
      "globals": {
        "crypto": true
      },
      "packages": {
        "browserify>browser-resolve": true
      }
    },
    "@metamask/rpc-methods>@metamask/key-tree>@noble/secp256k1": {
      "globals": {
        "crypto": true
      },
      "packages": {
        "browserify>browser-resolve": true
      }
    },
    "@metamask/rpc-methods>@metamask/key-tree>@scure/bip39": {
      "packages": {
        "@metamask/snaps-utils>@noble/hashes": true,
        "@metamask/snaps-utils>@scure/base": true
      }
    },
    "@metamask/rpc-methods>nanoid": {
      "globals": {
        "crypto.getRandomValues": true
      }
    },
    "@metamask/smart-transactions-controller": {
      "globals": {
        "URLSearchParams": true,
        "clearInterval": true,
        "console.error": true,
        "console.log": true,
        "fetch": true,
        "setInterval": true
      },
      "packages": {
        "@ethersproject/bignumber": true,
        "@ethersproject/providers": true,
        "@metamask/controller-utils>isomorphic-fetch": true,
        "@metamask/smart-transactions-controller>@metamask/controllers": true,
        "@metamask/smart-transactions-controller>bignumber.js": true,
        "ethers>@ethersproject/bytes": true,
        "fast-json-patch": true,
        "lodash": true
      }
    },
    "@metamask/smart-transactions-controller>@metamask/controllers": {
      "globals": {
        "Headers": true,
        "URL": true,
        "clearInterval": true,
        "clearTimeout": true,
        "console.error": true,
        "console.log": true,
        "fetch": true,
        "setInterval": true,
        "setTimeout": true
      },
      "packages": {
        "@ethereumjs/common": true,
        "@ethereumjs/tx": true,
        "@ethersproject/contracts": true,
        "@ethersproject/providers": true,
        "@metamask/assets-controllers>abort-controller": true,
        "@metamask/assets-controllers>async-mutex": true,
        "@metamask/assets-controllers>multiformats": true,
        "@metamask/controller-utils>isomorphic-fetch": true,
        "@metamask/gas-fee-controller>@metamask/network-controller>eth-json-rpc-infura": true,
        "@metamask/gas-fee-controller>@metamask/network-controller>web3-provider-engine": true,
        "@metamask/metamask-eth-abis": true,
        "@metamask/phishing-controller>eth-phishing-detect": true,
        "@metamask/smart-transactions-controller>@metamask/controllers>@metamask/contract-metadata": true,
        "@metamask/smart-transactions-controller>@metamask/controllers>eth-keyring-controller": true,
        "@metamask/smart-transactions-controller>@metamask/controllers>eth-method-registry": true,
        "@metamask/smart-transactions-controller>@metamask/controllers>ethereumjs-wallet": true,
        "@metamask/smart-transactions-controller>@metamask/controllers>nanoid": true,
        "@metamask/smart-transactions-controller>@metamask/controllers>web3": true,
        "browserify>buffer": true,
        "browserify>events": true,
        "deep-freeze-strict": true,
        "eslint>fast-deep-equal": true,
        "eth-ens-namehash": true,
        "eth-query": true,
        "eth-rpc-errors": true,
        "eth-sig-util": true,
        "ethereumjs-util": true,
        "ethers>@ethersproject/abi": true,
        "ethjs>ethjs-unit": true,
        "immer": true,
        "json-rpc-engine": true,
        "jsonschema": true,
        "punycode": true,
        "single-call-balance-checker-abi": true,
        "uuid": true
      }
    },
    "@metamask/smart-transactions-controller>@metamask/controllers>eth-keyring-controller": {
      "packages": {
        "@metamask/smart-transactions-controller>@metamask/controllers>eth-keyring-controller>browser-passworder": true,
        "browserify>buffer": true,
        "browserify>events": true,
        "eth-keyring-controller>@metamask/bip39": true,
        "eth-keyring-controller>@metamask/eth-hd-keyring": true,
        "eth-keyring-controller>eth-simple-keyring": true,
        "eth-keyring-controller>obs-store": true,
        "eth-sig-util": true
      }
    },
    "@metamask/smart-transactions-controller>@metamask/controllers>eth-keyring-controller>browser-passworder": {
      "globals": {
        "btoa": true,
        "crypto.getRandomValues": true,
        "crypto.subtle.decrypt": true,
        "crypto.subtle.deriveKey": true,
        "crypto.subtle.encrypt": true,
        "crypto.subtle.importKey": true
      },
      "packages": {
        "@metamask/smart-transactions-controller>@metamask/controllers>eth-keyring-controller>browser-passworder>browserify-unibabel": true
      }
    },
    "@metamask/smart-transactions-controller>@metamask/controllers>eth-keyring-controller>browser-passworder>browserify-unibabel": {
      "globals": {
        "atob": true,
        "btoa": true
      }
    },
    "@metamask/smart-transactions-controller>@metamask/controllers>eth-method-registry": {
      "packages": {
        "@metamask/smart-transactions-controller>@metamask/controllers>eth-method-registry>ethjs": true
      }
    },
    "@metamask/smart-transactions-controller>@metamask/controllers>eth-method-registry>ethjs": {
      "globals": {
        "clearInterval": true,
        "setInterval": true
      },
      "packages": {
        "@metamask/smart-transactions-controller>@metamask/controllers>eth-method-registry>ethjs>bn.js": true,
        "@metamask/smart-transactions-controller>@metamask/controllers>eth-method-registry>ethjs>ethjs-abi": true,
        "@metamask/smart-transactions-controller>@metamask/controllers>eth-method-registry>ethjs>ethjs-contract": true,
        "@metamask/smart-transactions-controller>@metamask/controllers>eth-method-registry>ethjs>ethjs-query": true,
        "browserify>buffer": true,
        "ethjs>ethjs-filter": true,
        "ethjs>ethjs-provider-http": true,
        "ethjs>ethjs-unit": true,
        "ethjs>ethjs-util": true,
        "ethjs>js-sha3": true,
        "ethjs>number-to-bn": true
      }
    },
    "@metamask/smart-transactions-controller>@metamask/controllers>eth-method-registry>ethjs>ethjs-abi": {
      "packages": {
        "@metamask/smart-transactions-controller>@metamask/controllers>eth-method-registry>ethjs>bn.js": true,
        "browserify>buffer": true,
        "ethjs>js-sha3": true,
        "ethjs>number-to-bn": true
      }
    },
    "@metamask/smart-transactions-controller>@metamask/controllers>eth-method-registry>ethjs>ethjs-contract": {
      "packages": {
        "@metamask/smart-transactions-controller>@metamask/controllers>eth-method-registry>ethjs>ethjs-contract>ethjs-abi": true,
        "ethjs-query>babel-runtime": true,
        "ethjs>ethjs-filter": true,
        "ethjs>ethjs-util": true,
        "ethjs>js-sha3": true,
        "promise-to-callback": true
      }
    },
    "@metamask/smart-transactions-controller>@metamask/controllers>eth-method-registry>ethjs>ethjs-contract>ethjs-abi": {
      "packages": {
        "@metamask/smart-transactions-controller>@metamask/controllers>eth-method-registry>ethjs>bn.js": true,
        "browserify>buffer": true,
        "ethjs>js-sha3": true,
        "ethjs>number-to-bn": true
      }
    },
    "@metamask/smart-transactions-controller>@metamask/controllers>eth-method-registry>ethjs>ethjs-query": {
      "globals": {
        "console": true
      },
      "packages": {
        "ethjs-query>babel-runtime": true,
        "ethjs-query>ethjs-format": true,
        "ethjs-query>ethjs-rpc": true,
        "promise-to-callback": true
      }
    },
    "@metamask/smart-transactions-controller>@metamask/controllers>ethereumjs-wallet": {
      "packages": {
        "@metamask/smart-transactions-controller>@metamask/controllers>ethereumjs-wallet>uuid": true,
        "@truffle/codec>utf8": true,
        "browserify>buffer": true,
        "browserify>crypto-browserify": true,
        "ethereumjs-util": true,
        "ethereumjs-util>ethereum-cryptography": true,
        "ethereumjs-wallet>aes-js": true,
        "ethereumjs-wallet>bs58check": true,
        "ethereumjs-wallet>randombytes": true,
        "ethers>@ethersproject/json-wallets>scrypt-js": true
      }
    },
    "@metamask/smart-transactions-controller>@metamask/controllers>ethereumjs-wallet>uuid": {
      "globals": {
        "crypto": true,
        "msCrypto": true
      }
    },
    "@metamask/smart-transactions-controller>@metamask/controllers>nanoid": {
      "globals": {
        "crypto.getRandomValues": true
      }
    },
    "@metamask/smart-transactions-controller>@metamask/controllers>web3": {
      "globals": {
        "Web3": "write",
        "XMLHttpRequest": "write",
        "clearTimeout": true,
        "console.error": true,
        "setTimeout": true
      },
      "packages": {
        "@metamask/smart-transactions-controller>@metamask/controllers>web3>bignumber.js": true,
        "@metamask/smart-transactions-controller>@metamask/controllers>web3>crypto-js": true,
        "@metamask/smart-transactions-controller>@metamask/controllers>web3>utf8": true,
        "@metamask/smart-transactions-controller>@metamask/controllers>web3>xhr2-cookies": true,
        "browserify>buffer": true
      }
    },
    "@metamask/smart-transactions-controller>@metamask/controllers>web3>bignumber.js": {
      "globals": {
        "define": true
      },
      "packages": {
        "browserify>crypto-browserify": true
      }
    },
    "@metamask/smart-transactions-controller>@metamask/controllers>web3>crypto-js": {
      "globals": {
        "define": true
      }
    },
    "@metamask/smart-transactions-controller>@metamask/controllers>web3>utf8": {
      "globals": {
        "define": true
      }
    },
    "@metamask/smart-transactions-controller>@metamask/controllers>web3>xhr2-cookies": {
      "globals": {
        "console.warn": true
      },
      "packages": {
        "browserify>buffer": true,
        "browserify>https-browserify": true,
        "browserify>os-browserify": true,
        "browserify>process": true,
        "browserify>stream-http": true,
        "browserify>url": true,
        "pubnub>superagent>cookiejar": true
      }
    },
    "@metamask/smart-transactions-controller>bignumber.js": {
      "globals": {
<<<<<<< HEAD
        "URLSearchParams": true,
        "clearInterval": true,
        "console.error": true,
        "console.log": true,
        "fetch": true,
        "setInterval": true
      },
      "packages": {
        "@ethersproject/bignumber": true,
        "@ethersproject/bignumber>@ethersproject/bytes": true,
        "@metamask/controllers": true,
        "@metamask/controllers>@ethersproject/providers": true,
        "@metamask/controllers>isomorphic-fetch": true,
        "@metamask/smart-transactions-controller>bignumber.js": true,
        "fast-json-patch": true,
        "lodash": true
=======
        "crypto": true,
        "define": true
>>>>>>> e236792a
      }
    },
    "@metamask/snaps-controllers>nanoid": {
      "globals": {
        "crypto.getRandomValues": true
      }
    },
    "@metamask/snaps-utils>@noble/hashes": {
      "globals": {
        "TextEncoder": true,
        "crypto": true
      }
    },
<<<<<<< HEAD
    "@metamask/snap-controllers>nanoid": {
      "globals": {
        "crypto.getRandomValues": true
=======
    "@metamask/snaps-utils>@scure/base": {
      "globals": {
        "TextDecoder": true,
        "TextEncoder": true
      }
    },
    "@metamask/subject-metadata-controller": {
      "packages": {
        "@metamask/base-controller": true
>>>>>>> e236792a
      }
    },
    "@ngraveio/bc-ur": {
      "packages": {
        "@ngraveio/bc-ur>@apocentre/alias-sampling": true,
        "@ngraveio/bc-ur>bignumber.js": true,
        "@ngraveio/bc-ur>crc": true,
        "@ngraveio/bc-ur>jsbi": true,
        "addons-linter>sha.js": true,
        "browserify>assert": true,
        "browserify>buffer": true,
        "pubnub>cbor-sync": true
      }
    },
    "@ngraveio/bc-ur>bignumber.js": {
      "globals": {
        "crypto": true,
        "define": true
      }
    },
    "@ngraveio/bc-ur>crc": {
      "packages": {
        "browserify>buffer": true
      }
    },
    "@ngraveio/bc-ur>jsbi": {
      "globals": {
        "define": true
      }
    },
    "@popperjs/core": {
      "globals": {
        "Element": true,
        "HTMLElement": true,
        "ShadowRoot": true,
        "console.error": true,
        "console.warn": true,
        "document": true,
        "navigator.userAgent": true
      }
    },
    "@reduxjs/toolkit": {
      "globals": {
        "AbortController": true,
        "__REDUX_DEVTOOLS_EXTENSION_COMPOSE__": true,
        "__REDUX_DEVTOOLS_EXTENSION__": true,
        "console.error": true,
        "console.info": true,
        "console.warn": true
      },
      "packages": {
        "@reduxjs/toolkit>reselect": true,
        "immer": true,
        "redux": true,
        "redux-thunk": true
      }
    },
    "@segment/loosely-validate-event": {
      "packages": {
        "@segment/loosely-validate-event>component-type": true,
        "@segment/loosely-validate-event>join-component": true,
        "browserify>assert": true,
        "browserify>buffer": true
      }
    },
    "@sentry/browser": {
      "globals": {
        "XMLHttpRequest": true,
        "setTimeout": true
      },
      "packages": {
        "@sentry/browser>@sentry/core": true,
        "@sentry/browser>tslib": true,
        "@sentry/types": true,
        "@sentry/utils": true
      }
    },
    "@sentry/browser>@sentry/core": {
      "globals": {
        "clearInterval": true,
        "setInterval": true
      },
      "packages": {
        "@sentry/browser>@sentry/core>@sentry/hub": true,
        "@sentry/browser>@sentry/core>@sentry/minimal": true,
        "@sentry/browser>@sentry/core>tslib": true,
        "@sentry/types": true,
        "@sentry/utils": true
      }
    },
    "@sentry/browser>@sentry/core>@sentry/hub": {
      "globals": {
        "clearInterval": true,
        "setInterval": true
      },
      "packages": {
        "@sentry/browser>@sentry/core>@sentry/hub>tslib": true,
        "@sentry/types": true,
        "@sentry/utils": true
      }
    },
    "@sentry/browser>@sentry/core>@sentry/hub>tslib": {
      "globals": {
        "define": true
      }
    },
    "@sentry/browser>@sentry/core>@sentry/minimal": {
      "packages": {
        "@sentry/browser>@sentry/core>@sentry/hub": true,
        "@sentry/browser>@sentry/core>@sentry/minimal>tslib": true
      }
    },
    "@sentry/browser>@sentry/core>@sentry/minimal>tslib": {
      "globals": {
        "define": true
      }
    },
    "@sentry/browser>@sentry/core>tslib": {
      "globals": {
        "define": true
      }
    },
    "@sentry/browser>tslib": {
      "globals": {
        "define": true
      }
    },
    "@sentry/integrations": {
      "globals": {
        "clearTimeout": true,
        "console.error": true,
        "console.log": true,
        "setTimeout": true
      },
      "packages": {
        "@sentry/integrations>tslib": true,
        "@sentry/types": true,
        "@sentry/utils": true,
        "localforage": true
      }
    },
    "@sentry/integrations>tslib": {
      "globals": {
        "define": true
      }
    },
    "@sentry/utils": {
      "globals": {
        "CustomEvent": true,
        "DOMError": true,
        "DOMException": true,
        "Element": true,
        "ErrorEvent": true,
        "Event": true,
        "Headers": true,
        "Request": true,
        "Response": true,
        "XMLHttpRequest.prototype": true,
        "clearTimeout": true,
        "console.error": true,
        "document": true,
        "setTimeout": true
      },
      "packages": {
        "@sentry/utils>tslib": true,
        "browserify>process": true
      }
    },
    "@sentry/utils>tslib": {
      "globals": {
        "define": true
      }
    },
    "@spruceid/siwe-parser": {
      "globals": {
        "console.error": true,
        "console.log": true
      },
      "packages": {
        "@spruceid/siwe-parser>apg-js": true
      }
    },
    "@spruceid/siwe-parser>apg-js": {
      "globals": {
        "mode": true
      },
      "packages": {
        "browserify>buffer": true,
        "browserify>insert-module-globals>is-buffer": true
      }
    },
    "@storybook/api>regenerator-runtime": {
      "globals": {
        "regeneratorRuntime": "write"
      }
    },
    "@storybook/api>util-deprecate": {
      "globals": {
        "console.trace": true,
        "console.warn": true,
        "localStorage": true
      }
    },
    "@truffle/codec": {
      "packages": {
        "@truffle/codec>@truffle/abi-utils": true,
        "@truffle/codec>@truffle/compile-common": true,
        "@truffle/codec>big.js": true,
        "@truffle/codec>bn.js": true,
        "@truffle/codec>cbor": true,
        "@truffle/codec>lodash.escaperegexp": true,
        "@truffle/codec>lodash.partition": true,
        "@truffle/codec>lodash.sum": true,
        "@truffle/codec>utf8": true,
        "@truffle/codec>web3-utils": true,
        "browserify>buffer": true,
        "browserify>util": true,
        "gulp-dart-sass>lodash.clonedeep": true,
        "nock>debug": true,
        "semver": true
      }
    },
    "@truffle/codec>@truffle/abi-utils": {
      "packages": {
        "@truffle/codec>@truffle/abi-utils>change-case": true,
        "@truffle/codec>@truffle/abi-utils>faker": true,
        "@truffle/codec>@truffle/abi-utils>fast-check": true
      }
    },
    "@truffle/codec>@truffle/abi-utils>change-case": {
      "packages": {
        "@truffle/codec>@truffle/abi-utils>change-case>camel-case": true,
        "@truffle/codec>@truffle/abi-utils>change-case>constant-case": true,
        "@truffle/codec>@truffle/abi-utils>change-case>dot-case": true,
        "@truffle/codec>@truffle/abi-utils>change-case>header-case": true,
        "@truffle/codec>@truffle/abi-utils>change-case>is-lower-case": true,
        "@truffle/codec>@truffle/abi-utils>change-case>is-upper-case": true,
        "@truffle/codec>@truffle/abi-utils>change-case>lower-case": true,
        "@truffle/codec>@truffle/abi-utils>change-case>lower-case-first": true,
        "@truffle/codec>@truffle/abi-utils>change-case>no-case": true,
        "@truffle/codec>@truffle/abi-utils>change-case>param-case": true,
        "@truffle/codec>@truffle/abi-utils>change-case>pascal-case": true,
        "@truffle/codec>@truffle/abi-utils>change-case>path-case": true,
        "@truffle/codec>@truffle/abi-utils>change-case>sentence-case": true,
        "@truffle/codec>@truffle/abi-utils>change-case>snake-case": true,
        "@truffle/codec>@truffle/abi-utils>change-case>swap-case": true,
        "@truffle/codec>@truffle/abi-utils>change-case>title-case": true,
        "@truffle/codec>@truffle/abi-utils>change-case>upper-case": true,
        "@truffle/codec>@truffle/abi-utils>change-case>upper-case-first": true
      }
    },
    "@truffle/codec>@truffle/abi-utils>change-case>camel-case": {
      "packages": {
        "@truffle/codec>@truffle/abi-utils>change-case>no-case": true,
        "@truffle/codec>@truffle/abi-utils>change-case>upper-case": true
      }
    },
    "@truffle/codec>@truffle/abi-utils>change-case>constant-case": {
      "packages": {
        "@truffle/codec>@truffle/abi-utils>change-case>snake-case": true,
        "@truffle/codec>@truffle/abi-utils>change-case>upper-case": true
      }
    },
    "@truffle/codec>@truffle/abi-utils>change-case>dot-case": {
      "packages": {
        "@truffle/codec>@truffle/abi-utils>change-case>no-case": true
      }
    },
    "@truffle/codec>@truffle/abi-utils>change-case>header-case": {
      "packages": {
        "@truffle/codec>@truffle/abi-utils>change-case>no-case": true,
        "@truffle/codec>@truffle/abi-utils>change-case>upper-case": true
      }
    },
    "@truffle/codec>@truffle/abi-utils>change-case>is-lower-case": {
      "packages": {
        "@truffle/codec>@truffle/abi-utils>change-case>lower-case": true
      }
    },
    "@truffle/codec>@truffle/abi-utils>change-case>is-upper-case": {
      "packages": {
        "@truffle/codec>@truffle/abi-utils>change-case>upper-case": true
      }
    },
    "@truffle/codec>@truffle/abi-utils>change-case>lower-case-first": {
      "packages": {
        "@truffle/codec>@truffle/abi-utils>change-case>lower-case": true
      }
    },
    "@truffle/codec>@truffle/abi-utils>change-case>no-case": {
      "packages": {
        "@truffle/codec>@truffle/abi-utils>change-case>lower-case": true
      }
    },
    "@truffle/codec>@truffle/abi-utils>change-case>param-case": {
      "packages": {
        "@truffle/codec>@truffle/abi-utils>change-case>no-case": true
      }
    },
    "@truffle/codec>@truffle/abi-utils>change-case>pascal-case": {
      "packages": {
        "@truffle/codec>@truffle/abi-utils>change-case>pascal-case>camel-case": true,
        "@truffle/codec>@truffle/abi-utils>change-case>upper-case-first": true
      }
    },
    "@truffle/codec>@truffle/abi-utils>change-case>pascal-case>camel-case": {
      "packages": {
        "@truffle/codec>@truffle/abi-utils>change-case>no-case": true,
        "@truffle/codec>@truffle/abi-utils>change-case>upper-case": true
      }
    },
    "@truffle/codec>@truffle/abi-utils>change-case>path-case": {
      "packages": {
        "@truffle/codec>@truffle/abi-utils>change-case>no-case": true
      }
    },
    "@truffle/codec>@truffle/abi-utils>change-case>sentence-case": {
      "packages": {
        "@truffle/codec>@truffle/abi-utils>change-case>no-case": true,
        "@truffle/codec>@truffle/abi-utils>change-case>upper-case-first": true
      }
    },
    "@truffle/codec>@truffle/abi-utils>change-case>snake-case": {
      "packages": {
        "@truffle/codec>@truffle/abi-utils>change-case>no-case": true
      }
    },
    "@truffle/codec>@truffle/abi-utils>change-case>swap-case": {
      "packages": {
        "@truffle/codec>@truffle/abi-utils>change-case>lower-case": true,
        "@truffle/codec>@truffle/abi-utils>change-case>upper-case": true
      }
    },
    "@truffle/codec>@truffle/abi-utils>change-case>title-case": {
      "packages": {
        "@truffle/codec>@truffle/abi-utils>change-case>no-case": true,
        "@truffle/codec>@truffle/abi-utils>change-case>upper-case": true
      }
    },
    "@truffle/codec>@truffle/abi-utils>change-case>upper-case-first": {
      "packages": {
        "@truffle/codec>@truffle/abi-utils>change-case>upper-case": true
      }
    },
    "@truffle/codec>@truffle/abi-utils>faker": {
      "globals": {
        "console.error": true,
        "console.log": true,
        "dbg": "write"
      }
    },
    "@truffle/codec>@truffle/abi-utils>fast-check": {
      "globals": {
        "clearTimeout": true,
        "console.log": true,
        "setTimeout": true
      },
      "packages": {
        "@truffle/codec>@truffle/abi-utils>fast-check>pure-rand": true,
        "browserify>buffer": true
      }
    },
    "@truffle/codec>@truffle/compile-common": {
      "packages": {
        "@truffle/codec>@truffle/compile-common>@truffle/error": true,
        "@truffle/codec>@truffle/compile-common>colors": true,
        "browserify>path-browserify": true
      }
    },
    "@truffle/codec>@truffle/compile-common>colors": {
      "globals": {
        "console.log": true
      },
      "packages": {
        "browserify>os-browserify": true,
        "browserify>process": true,
        "browserify>util": true
      }
    },
    "@truffle/codec>big.js": {
      "globals": {
        "define": true
      }
    },
    "@truffle/codec>bn.js": {
      "globals": {
        "Buffer": true
      },
      "packages": {
        "browserify>browser-resolve": true
      }
    },
    "@truffle/codec>cbor": {
      "globals": {
        "TextDecoder": true
      },
      "packages": {
        "@truffle/codec>cbor>bignumber.js": true,
        "@truffle/codec>cbor>nofilter": true,
        "browserify>buffer": true,
        "browserify>insert-module-globals>is-buffer": true,
        "browserify>stream-browserify": true,
        "browserify>url": true,
        "browserify>util": true
      }
    },
    "@truffle/codec>cbor>bignumber.js": {
      "globals": {
        "crypto": true,
        "define": true
      }
    },
    "@truffle/codec>cbor>nofilter": {
      "packages": {
        "browserify>buffer": true,
        "browserify>stream-browserify": true,
        "browserify>util": true
      }
    },
    "@truffle/codec>web3-utils": {
      "globals": {
        "setTimeout": true
      },
      "packages": {
        "@truffle/codec>utf8": true,
        "@truffle/codec>web3-utils>eth-lib": true,
        "@truffle/codec>web3-utils>ethereum-bloom-filters": true,
        "bn.js": true,
        "browserify>insert-module-globals>is-buffer": true,
        "ethereumjs-wallet>randombytes": true,
        "ethjs>ethjs-unit": true,
        "ethjs>number-to-bn": true
      }
    },
    "@truffle/codec>web3-utils>ethereum-bloom-filters": {
      "packages": {
        "@truffle/codec>web3-utils>ethereum-bloom-filters>js-sha3": true
      }
    },
    "@truffle/codec>web3-utils>ethereum-bloom-filters>js-sha3": {
      "globals": {
        "define": true
      },
      "packages": {
        "browserify>process": true
      }
    },
    "@truffle/decoder": {
      "packages": {
        "@truffle/codec": true,
        "@truffle/codec>@truffle/abi-utils": true,
        "@truffle/codec>@truffle/compile-common": true,
        "@truffle/codec>web3-utils": true,
        "@truffle/decoder>@truffle/source-map-utils": true,
        "@truffle/decoder>bn.js": true,
        "nock>debug": true
      }
    },
    "@truffle/decoder>@truffle/source-map-utils": {
      "packages": {
        "@truffle/codec": true,
        "@truffle/codec>web3-utils": true,
        "@truffle/decoder>@truffle/source-map-utils>@truffle/code-utils": true,
        "@truffle/decoder>@truffle/source-map-utils>json-pointer": true,
        "@truffle/decoder>@truffle/source-map-utils>node-interval-tree": true,
        "nock>debug": true
      }
    },
    "@truffle/decoder>@truffle/source-map-utils>@truffle/code-utils": {
      "packages": {
        "@truffle/codec>cbor": true,
        "browserify>buffer": true
      }
    },
    "@truffle/decoder>@truffle/source-map-utils>json-pointer": {
      "packages": {
        "@truffle/decoder>@truffle/source-map-utils>json-pointer>foreach": true
      }
    },
    "@truffle/decoder>@truffle/source-map-utils>node-interval-tree": {
      "packages": {
        "react-dnd>shallowequal": true
      }
    },
    "@truffle/decoder>bn.js": {
      "globals": {
        "Buffer": true
      },
      "packages": {
        "browserify>browser-resolve": true
      }
    },
    "@zxing/browser": {
      "globals": {
        "HTMLElement": true,
        "HTMLImageElement": true,
        "HTMLVideoElement": true,
        "URL.createObjectURL": true,
        "clearTimeout": true,
        "console.error": true,
        "console.warn": true,
        "document": true,
        "navigator": true,
        "setTimeout": true
      },
      "packages": {
        "@zxing/library": true
      }
    },
    "@zxing/library": {
      "globals": {
        "TextDecoder": true,
        "TextEncoder": true,
        "btoa": true,
        "clearTimeout": true,
        "define": true,
        "document.createElement": true,
        "document.createElementNS": true,
        "document.getElementById": true,
        "navigator.mediaDevices.enumerateDevices": true,
        "navigator.mediaDevices.getUserMedia": true,
        "setTimeout": true
      }
    },
    "addons-linter>sha.js": {
      "packages": {
        "ethereumjs-wallet>safe-buffer": true,
        "pumpify>inherits": true
      }
    },
    "await-semaphore": {
      "packages": {
        "browserify>process": true,
        "browserify>timers-browserify": true
      }
    },
    "base32-encode": {
      "packages": {
        "base32-encode>to-data-view": true
      }
    },
    "bignumber.js": {
      "globals": {
        "crypto": true,
        "define": true
      }
    },
    "bn.js": {
      "globals": {
        "Buffer": true
      },
      "packages": {
        "browserify>browser-resolve": true
      }
    },
    "browserify>assert": {
      "globals": {
        "Buffer": true
      },
      "packages": {
        "browserify>assert>util": true,
        "react>object-assign": true
      }
    },
    "browserify>assert>util": {
      "globals": {
        "console.error": true,
        "console.log": true,
        "console.trace": true,
        "process": true
      },
      "packages": {
        "browserify>assert>util>inherits": true,
        "browserify>process": true
      }
    },
    "browserify>browser-resolve": {
      "packages": {
        "ethjs-query>babel-runtime>core-js": true
      }
    },
    "browserify>buffer": {
      "globals": {
        "console": true
      },
      "packages": {
        "base64-js": true,
        "browserify>buffer>ieee754": true
      }
    },
    "browserify>crypto-browserify": {
      "packages": {
        "browserify>crypto-browserify>browserify-cipher": true,
        "browserify>crypto-browserify>browserify-sign": true,
        "browserify>crypto-browserify>create-ecdh": true,
        "browserify>crypto-browserify>create-hmac": true,
        "browserify>crypto-browserify>diffie-hellman": true,
        "browserify>crypto-browserify>pbkdf2": true,
        "browserify>crypto-browserify>public-encrypt": true,
        "browserify>crypto-browserify>randomfill": true,
        "ethereumjs-util>create-hash": true,
        "ethereumjs-wallet>randombytes": true
      }
    },
    "browserify>crypto-browserify>browserify-cipher": {
      "packages": {
        "browserify>crypto-browserify>browserify-cipher>browserify-des": true,
        "browserify>crypto-browserify>browserify-cipher>evp_bytestokey": true,
        "ethereumjs-util>ethereum-cryptography>browserify-aes": true
      }
    },
    "browserify>crypto-browserify>browserify-cipher>browserify-des": {
      "packages": {
        "browserify>buffer": true,
        "browserify>crypto-browserify>browserify-cipher>browserify-des>des.js": true,
        "ethereumjs-util>create-hash>cipher-base": true,
        "pumpify>inherits": true
      }
    },
    "browserify>crypto-browserify>browserify-cipher>browserify-des>des.js": {
      "packages": {
        "ethers>@ethersproject/sha2>hash.js>minimalistic-assert": true,
        "pumpify>inherits": true
      }
    },
    "browserify>crypto-browserify>browserify-cipher>evp_bytestokey": {
      "packages": {
        "ethereumjs-util>create-hash>md5.js": true,
        "ethereumjs-wallet>safe-buffer": true
      }
    },
    "browserify>crypto-browserify>browserify-sign": {
      "packages": {
        "bn.js": true,
        "browserify>buffer": true,
        "browserify>crypto-browserify>create-hmac": true,
        "browserify>crypto-browserify>public-encrypt>browserify-rsa": true,
        "browserify>crypto-browserify>public-encrypt>parse-asn1": true,
        "browserify>stream-browserify": true,
        "ethereumjs-util>create-hash": true,
        "ethers>@ethersproject/signing-key>elliptic": true,
        "pumpify>inherits": true
      }
    },
    "browserify>crypto-browserify>create-ecdh": {
      "packages": {
        "bn.js": true,
        "browserify>buffer": true,
        "ethers>@ethersproject/signing-key>elliptic": true
      }
    },
    "browserify>crypto-browserify>create-hmac": {
      "packages": {
        "addons-linter>sha.js": true,
        "ethereumjs-util>create-hash": true,
        "ethereumjs-util>create-hash>cipher-base": true,
        "ethereumjs-util>create-hash>ripemd160": true,
        "ethereumjs-wallet>safe-buffer": true,
        "pumpify>inherits": true
      }
    },
    "browserify>crypto-browserify>diffie-hellman": {
      "packages": {
        "bn.js": true,
        "browserify>buffer": true,
        "browserify>crypto-browserify>diffie-hellman>miller-rabin": true,
        "ethereumjs-wallet>randombytes": true
      }
    },
    "browserify>crypto-browserify>diffie-hellman>miller-rabin": {
      "packages": {
        "bn.js": true,
        "ethers>@ethersproject/signing-key>elliptic>brorand": true
      }
    },
    "browserify>crypto-browserify>pbkdf2": {
      "globals": {
        "crypto": true,
        "process": true,
        "queueMicrotask": true,
        "setImmediate": true,
        "setTimeout": true
      },
      "packages": {
        "addons-linter>sha.js": true,
        "browserify>process": true,
        "ethereumjs-util>create-hash": true,
        "ethereumjs-util>create-hash>ripemd160": true,
        "ethereumjs-wallet>safe-buffer": true
      }
    },
    "browserify>crypto-browserify>public-encrypt": {
      "packages": {
        "bn.js": true,
        "browserify>buffer": true,
        "browserify>crypto-browserify>public-encrypt>browserify-rsa": true,
        "browserify>crypto-browserify>public-encrypt>parse-asn1": true,
        "ethereumjs-util>create-hash": true,
        "ethereumjs-wallet>randombytes": true
      }
    },
    "browserify>crypto-browserify>public-encrypt>browserify-rsa": {
      "packages": {
        "bn.js": true,
        "browserify>buffer": true,
        "ethereumjs-wallet>randombytes": true
      }
    },
    "browserify>crypto-browserify>public-encrypt>parse-asn1": {
      "packages": {
        "browserify>buffer": true,
        "browserify>crypto-browserify>browserify-cipher>evp_bytestokey": true,
        "browserify>crypto-browserify>pbkdf2": true,
        "browserify>crypto-browserify>public-encrypt>parse-asn1>asn1.js": true,
        "ethereumjs-util>ethereum-cryptography>browserify-aes": true
      }
    },
    "browserify>crypto-browserify>public-encrypt>parse-asn1>asn1.js": {
      "packages": {
        "bn.js": true,
        "browserify>buffer": true,
        "browserify>vm-browserify": true,
        "ethers>@ethersproject/sha2>hash.js>minimalistic-assert": true,
        "pumpify>inherits": true
      }
    },
    "browserify>crypto-browserify>randomfill": {
      "globals": {
        "crypto": true,
        "msCrypto": true
      },
      "packages": {
        "browserify>process": true,
        "ethereumjs-wallet>randombytes": true,
        "ethereumjs-wallet>safe-buffer": true
      }
    },
    "browserify>events": {
      "globals": {
        "console": true
      }
    },
    "browserify>https-browserify": {
      "packages": {
        "browserify>stream-http": true,
        "browserify>url": true
      }
    },
    "browserify>os-browserify": {
      "globals": {
        "location": true,
        "navigator": true
      }
    },
    "browserify>path-browserify": {
      "packages": {
        "browserify>process": true
      }
    },
    "browserify>process": {
      "globals": {
        "clearTimeout": true,
        "setTimeout": true
      }
    },
    "browserify>punycode": {
      "globals": {
        "define": true
      }
    },
    "browserify>stream-browserify": {
      "packages": {
        "browserify>events": true,
        "pumpify>inherits": true,
        "readable-stream": true
      }
    },
    "browserify>stream-http": {
      "globals": {
        "AbortController": true,
        "Blob": true,
        "MSStreamReader": true,
        "ReadableStream": true,
        "WritableStream": true,
        "XDomainRequest": true,
        "XMLHttpRequest": true,
        "clearTimeout": true,
        "fetch": true,
        "location.protocol.search": true,
        "setTimeout": true
      },
      "packages": {
        "browserify>buffer": true,
        "browserify>process": true,
        "browserify>stream-http>builtin-status-codes": true,
        "browserify>stream-http>readable-stream": true,
        "browserify>url": true,
        "pumpify>inherits": true,
        "watchify>xtend": true
      }
    },
    "browserify>stream-http>readable-stream": {
      "packages": {
        "@storybook/api>util-deprecate": true,
        "browserify>browser-resolve": true,
        "browserify>buffer": true,
        "browserify>events": true,
        "browserify>process": true,
        "browserify>string_decoder": true,
        "pumpify>inherits": true
      }
    },
    "browserify>string_decoder": {
      "packages": {
        "ethereumjs-wallet>safe-buffer": true
      }
    },
    "browserify>timers-browserify": {
      "globals": {
        "clearInterval": true,
        "clearTimeout": true,
        "setInterval": true,
        "setTimeout": true
      },
      "packages": {
        "browserify>process": true
      }
    },
    "browserify>url": {
      "packages": {
        "browserify>punycode": true,
        "browserify>querystring-es3": true
      }
    },
    "browserify>util": {
      "globals": {
        "console.error": true,
        "console.log": true,
        "console.trace": true,
        "process": true
      },
      "packages": {
        "browserify>process": true,
        "browserify>util>inherits": true
      }
    },
    "browserify>vm-browserify": {
      "globals": {
        "document.body.appendChild": true,
        "document.body.removeChild": true,
        "document.createElement": true
      }
    },
    "classnames": {
      "globals": {
        "classNames": "write",
        "define": true
      }
    },
    "copy-to-clipboard": {
      "globals": {
        "clipboardData": true,
        "console.error": true,
        "console.warn": true,
        "document.body.appendChild": true,
        "document.body.removeChild": true,
        "document.createElement": true,
        "document.createRange": true,
        "document.execCommand": true,
        "document.getSelection": true,
        "navigator.userAgent": true,
        "prompt": true
      },
      "packages": {
        "copy-to-clipboard>toggle-selection": true
      }
    },
    "copy-to-clipboard>toggle-selection": {
      "globals": {
        "document.activeElement": true,
        "document.getSelection": true
      }
    },
    "currency-formatter": {
      "packages": {
        "currency-formatter>accounting": true,
        "currency-formatter>locale-currency": true,
        "react>object-assign": true
      }
    },
    "currency-formatter>accounting": {
      "globals": {
        "define": true
      }
    },
    "currency-formatter>locale-currency": {
      "globals": {
        "countryCode": true
      }
    },
    "debounce-stream": {
      "packages": {
        "debounce-stream>debounce": true,
        "debounce-stream>duplexer": true,
        "debounce-stream>through": true
      }
    },
    "debounce-stream>debounce": {
      "globals": {
        "clearTimeout": true,
        "setTimeout": true
      }
    },
    "debounce-stream>duplexer": {
      "packages": {
        "browserify>stream-browserify": true
      }
    },
    "debounce-stream>through": {
      "packages": {
        "browserify>process": true,
        "browserify>stream-browserify": true
      }
    },
    "depcheck>@vue/compiler-sfc>postcss>nanoid": {
      "globals": {
        "crypto.getRandomValues": true
      }
    },
    "dependency-tree>precinct>detective-postcss>postcss>nanoid": {
      "globals": {
        "crypto.getRandomValues": true
      }
    },
    "end-of-stream": {
      "packages": {
        "browserify>process": true,
        "pump>once": true
      }
    },
    "enzyme>cheerio>tslib": {
      "globals": {
        "define": true
      }
    },
    "enzyme>has": {
      "packages": {
        "mocha>object.assign>function-bind": true
      }
    },
    "enzyme>is-regex": {
      "packages": {
        "koa>is-generator-function>has-tostringtag": true,
        "string.prototype.matchall>call-bind": true
      }
    },
    "enzyme>object-is": {
      "packages": {
        "globalthis>define-properties": true,
        "string.prototype.matchall>call-bind": true
      }
    },
    "eslint>optionator>fast-levenshtein": {
      "globals": {
        "Intl": true,
        "Levenshtein": "write",
        "console.log": true,
        "define": true,
        "importScripts": true,
        "postMessage": true
      }
    },
    "eth-block-tracker": {
      "globals": {
        "clearTimeout": true,
        "console.error": true,
        "setTimeout": true
      },
      "packages": {
        "eth-block-tracker>@metamask/utils": true,
        "eth-block-tracker>pify": true,
        "eth-query>json-rpc-random-id": true,
        "json-rpc-engine>@metamask/safe-event-emitter": true
      }
    },
    "eth-block-tracker>@metamask/utils": {
      "globals": {
        "TextDecoder": true,
        "TextEncoder": true
      },
      "packages": {
        "@metamask/snaps-ui>superstruct": true,
        "browserify>buffer": true,
        "nock>debug": true
      }
    },
    "eth-ens-namehash": {
      "globals": {
        "name": "write"
      },
      "packages": {
        "browserify>buffer": true,
        "eth-ens-namehash>idna-uts46-hx": true,
        "eth-ens-namehash>js-sha3": true
      }
    },
    "eth-ens-namehash>idna-uts46-hx": {
      "globals": {
        "define": true
      },
      "packages": {
        "browserify>punycode": true
      }
    },
    "eth-ens-namehash>js-sha3": {
      "packages": {
        "browserify>process": true
      }
    },
    "eth-json-rpc-filters": {
      "globals": {
        "console.error": true,
        "results": "write"
      },
      "packages": {
        "await-semaphore": true,
        "eth-json-rpc-filters>eth-json-rpc-middleware": true,
        "eth-json-rpc-filters>eth-json-rpc-middleware>pify": true,
        "eth-json-rpc-filters>json-rpc-engine": true,
        "eth-json-rpc-filters>lodash.flatmap": true,
        "eth-query": true,
        "safe-event-emitter": true
      }
    },
    "eth-json-rpc-filters>eth-json-rpc-middleware": {
      "packages": {
        "eth-json-rpc-filters>json-rpc-engine": true
      }
    },
    "eth-json-rpc-middleware": {
      "globals": {
        "URL": true,
        "btoa": true,
        "console.error": true,
        "fetch": true,
        "setTimeout": true
      },
      "packages": {
        "browserify>browser-resolve": true,
        "eth-block-tracker>@metamask/utils": true,
        "eth-json-rpc-middleware>@metamask/eth-sig-util": true,
        "eth-json-rpc-middleware>pify": true,
        "eth-rpc-errors": true,
        "json-rpc-engine": true,
        "json-rpc-engine>@metamask/safe-event-emitter": true,
        "lavamoat>json-stable-stringify": true,
        "vinyl>clone": true
      }
    },
    "eth-json-rpc-middleware>@metamask/eth-sig-util": {
      "packages": {
        "browserify>buffer": true,
        "eth-json-rpc-middleware>@metamask/eth-sig-util>bn.js": true,
        "eth-json-rpc-middleware>@metamask/eth-sig-util>ethereum-cryptography": true,
        "eth-json-rpc-middleware>@metamask/eth-sig-util>ethjs-util": true,
        "eth-lattice-keyring>@ethereumjs/util": true,
        "eth-sig-util>tweetnacl": true,
        "eth-sig-util>tweetnacl-util": true
      }
    },
    "eth-json-rpc-middleware>@metamask/eth-sig-util>bn.js": {
      "packages": {
        "browserify>browser-resolve": true
      }
    },
    "eth-json-rpc-middleware>@metamask/eth-sig-util>ethereum-cryptography": {
      "globals": {
        "TextDecoder": true,
        "crypto": true
      },
      "packages": {
        "eth-json-rpc-middleware>@metamask/eth-sig-util>ethereum-cryptography>@noble/hashes": true
      }
    },
    "eth-json-rpc-middleware>@metamask/eth-sig-util>ethereum-cryptography>@noble/hashes": {
      "globals": {
        "TextEncoder": true,
        "crypto": true
      }
    },
    "eth-json-rpc-middleware>@metamask/eth-sig-util>ethjs-util": {
      "packages": {
        "browserify>buffer": true,
        "ethjs>ethjs-util>is-hex-prefixed": true,
        "ethjs>ethjs-util>strip-hex-prefix": true
      }
    },
    "eth-keyring-controller": {
      "packages": {
        "@metamask/rpc-methods>@metamask/browser-passworder": true,
        "browserify>buffer": true,
        "browserify>events": true,
        "eth-keyring-controller>@metamask/bip39": true,
        "eth-keyring-controller>@metamask/eth-hd-keyring": true,
        "eth-keyring-controller>eth-simple-keyring": true,
        "eth-keyring-controller>obs-store": true,
        "eth-sig-util": true
      }
    },
    "eth-keyring-controller>@metamask/bip39": {
      "packages": {
        "browserify>buffer": true,
        "browserify>crypto-browserify>pbkdf2": true,
        "ethereumjs-util>create-hash": true,
        "ethereumjs-wallet>randombytes": true
      }
    },
    "eth-keyring-controller>@metamask/browser-passworder": {
      "globals": {
        "crypto": true
      }
    },
    "eth-keyring-controller>@metamask/eth-hd-keyring": {
      "packages": {
        "browserify>buffer": true,
        "eth-keyring-controller>@metamask/bip39": true,
        "eth-keyring-controller>@metamask/eth-hd-keyring>ethereumjs-wallet": true,
        "eth-keyring-controller>eth-simple-keyring": true,
        "eth-trezor-keyring>@metamask/eth-sig-util": true
      }
    },
    "eth-keyring-controller>@metamask/eth-hd-keyring>ethereumjs-wallet": {
      "packages": {
        "@truffle/codec>utf8": true,
        "browserify>buffer": true,
        "browserify>crypto-browserify": true,
        "eth-keyring-controller>@metamask/eth-hd-keyring>ethereumjs-wallet>uuid": true,
        "ethereumjs-util": true,
        "ethereumjs-util>ethereum-cryptography": true,
        "ethereumjs-wallet>aes-js": true,
        "ethereumjs-wallet>bs58check": true,
        "ethereumjs-wallet>randombytes": true,
        "ethers>@ethersproject/json-wallets>scrypt-js": true
      }
    },
    "eth-keyring-controller>@metamask/eth-hd-keyring>ethereumjs-wallet>uuid": {
      "globals": {
        "crypto": true,
        "msCrypto": true
      }
    },
    "eth-keyring-controller>eth-simple-keyring": {
      "packages": {
        "browserify>buffer": true,
        "browserify>events": true,
        "eth-keyring-controller>eth-simple-keyring>ethereumjs-wallet": true,
        "eth-sig-util": true,
        "ethereumjs-util": true
      }
    },
    "eth-keyring-controller>eth-simple-keyring>ethereumjs-wallet": {
      "packages": {
        "@truffle/codec>utf8": true,
        "browserify>buffer": true,
        "browserify>crypto-browserify": true,
        "eth-keyring-controller>eth-simple-keyring>ethereumjs-wallet>uuid": true,
        "ethereumjs-util": true,
        "ethereumjs-util>ethereum-cryptography": true,
        "ethereumjs-wallet>aes-js": true,
        "ethereumjs-wallet>bs58check": true,
        "ethereumjs-wallet>randombytes": true,
        "ethers>@ethersproject/json-wallets>scrypt-js": true
      }
    },
    "eth-keyring-controller>eth-simple-keyring>ethereumjs-wallet>uuid": {
      "globals": {
        "crypto": true,
        "msCrypto": true
      }
    },
    "eth-keyring-controller>obs-store": {
      "packages": {
        "safe-event-emitter": true,
        "watchify>xtend": true
      }
    },
    "eth-lattice-keyring": {
      "globals": {
        "addEventListener": true,
        "browser": true,
        "clearInterval": true,
        "fetch": true,
        "open": true,
        "setInterval": true
      },
      "packages": {
        "browserify>buffer": true,
        "browserify>crypto-browserify": true,
        "browserify>events": true,
        "eth-lattice-keyring>@ethereumjs/tx": true,
        "eth-lattice-keyring>@ethereumjs/util": true,
        "eth-lattice-keyring>bn.js": true,
        "eth-lattice-keyring>gridplus-sdk": true,
        "eth-lattice-keyring>rlp": true
      }
    },
    "eth-lattice-keyring>@ethereumjs/tx": {
      "packages": {
        "@ethereumjs/common": true,
        "browserify>buffer": true,
        "browserify>insert-module-globals>is-buffer": true,
        "ethereumjs-util": true
      }
    },
    "eth-lattice-keyring>@ethereumjs/util": {
      "packages": {
        "browserify>buffer": true,
        "browserify>insert-module-globals>is-buffer": true,
        "eth-lattice-keyring>@ethereumjs/util>@ethereumjs/rlp": true,
        "eth-lattice-keyring>@ethereumjs/util>ethereum-cryptography": true
      }
    },
    "eth-lattice-keyring>@ethereumjs/util>@ethereumjs/rlp": {
      "globals": {
        "TextEncoder": true
      }
    },
    "eth-lattice-keyring>@ethereumjs/util>ethereum-cryptography": {
      "globals": {
        "TextDecoder": true,
        "crypto": true
      },
      "packages": {
        "eth-lattice-keyring>@ethereumjs/util>ethereum-cryptography>@noble/hashes": true,
        "eth-lattice-keyring>@ethereumjs/util>ethereum-cryptography>@noble/secp256k1": true
      }
    },
    "eth-lattice-keyring>@ethereumjs/util>ethereum-cryptography>@noble/hashes": {
      "globals": {
        "TextEncoder": true,
        "crypto": true
      }
    },
    "eth-lattice-keyring>@ethereumjs/util>ethereum-cryptography>@noble/secp256k1": {
      "globals": {
        "crypto": true
      },
      "packages": {
        "browserify>browser-resolve": true
      }
    },
    "eth-lattice-keyring>bn.js": {
      "globals": {
        "Buffer": true
      },
      "packages": {
        "browserify>browser-resolve": true
      }
    },
    "eth-lattice-keyring>gridplus-sdk": {
      "globals": {
        "AbortController": true,
        "Request": true,
        "__values": true,
        "caches": true,
        "clearTimeout": true,
        "console.error": true,
        "console.log": true,
        "console.warn": true,
        "fetch": true,
        "setTimeout": true
      },
      "packages": {
        "@ethereumjs/common>crc-32": true,
        "bn.js": true,
        "browserify>buffer": true,
        "browserify>process": true,
        "eth-lattice-keyring>gridplus-sdk>@ethereumjs/common": true,
        "eth-lattice-keyring>gridplus-sdk>@ethereumjs/tx": true,
        "eth-lattice-keyring>gridplus-sdk>bech32": true,
        "eth-lattice-keyring>gridplus-sdk>bignumber.js": true,
        "eth-lattice-keyring>gridplus-sdk>bitwise": true,
        "eth-lattice-keyring>gridplus-sdk>borc": true,
        "eth-lattice-keyring>gridplus-sdk>eth-eip712-util-browser": true,
        "eth-lattice-keyring>gridplus-sdk>js-sha3": true,
        "eth-lattice-keyring>gridplus-sdk>rlp": true,
        "eth-lattice-keyring>gridplus-sdk>secp256k1": true,
        "ethereumjs-wallet>aes-js": true,
        "ethereumjs-wallet>bs58check": true,
        "ethers>@ethersproject/abi": true,
        "ethers>@ethersproject/sha2>hash.js": true,
        "ethers>@ethersproject/signing-key>elliptic": true,
        "lodash": true
      }
    },
    "eth-lattice-keyring>gridplus-sdk>@ethereumjs/common": {
      "packages": {
        "@ethereumjs/common>crc-32": true,
        "browserify>buffer": true,
        "browserify>events": true,
        "ethereumjs-util": true
      }
    },
    "eth-lattice-keyring>gridplus-sdk>@ethereumjs/tx": {
      "packages": {
        "browserify>buffer": true,
        "browserify>insert-module-globals>is-buffer": true,
        "eth-lattice-keyring>gridplus-sdk>@ethereumjs/tx>@ethereumjs/common": true,
        "ethereumjs-util": true
      }
    },
    "eth-lattice-keyring>gridplus-sdk>@ethereumjs/tx>@ethereumjs/common": {
      "packages": {
        "@ethereumjs/common>crc-32": true,
        "browserify>buffer": true,
        "browserify>events": true,
        "ethereumjs-util": true
      }
    },
    "eth-lattice-keyring>gridplus-sdk>bignumber.js": {
      "globals": {
        "crypto": true,
        "define": true
      }
    },
    "eth-lattice-keyring>gridplus-sdk>bitwise": {
      "packages": {
        "browserify>buffer": true
      }
    },
    "eth-lattice-keyring>gridplus-sdk>borc": {
      "globals": {
        "console": true
      },
      "packages": {
        "browserify>buffer": true,
        "browserify>buffer>ieee754": true,
        "eth-lattice-keyring>gridplus-sdk>borc>bignumber.js": true,
        "eth-lattice-keyring>gridplus-sdk>borc>iso-url": true
      }
    },
    "eth-lattice-keyring>gridplus-sdk>borc>bignumber.js": {
      "globals": {
        "crypto": true,
        "define": true
      }
    },
    "eth-lattice-keyring>gridplus-sdk>borc>iso-url": {
      "globals": {
        "URL": true,
        "URLSearchParams": true,
        "location": true
      }
    },
    "eth-lattice-keyring>gridplus-sdk>eth-eip712-util-browser": {
      "globals": {
        "intToBuffer": true
      },
      "packages": {
        "eth-lattice-keyring>gridplus-sdk>eth-eip712-util-browser>bn.js": true,
        "eth-lattice-keyring>gridplus-sdk>eth-eip712-util-browser>buffer": true,
        "eth-lattice-keyring>gridplus-sdk>eth-eip712-util-browser>js-sha3": true
      }
    },
    "eth-lattice-keyring>gridplus-sdk>eth-eip712-util-browser>bn.js": {
      "globals": {
        "Buffer": true
      },
      "packages": {
        "browserify>browser-resolve": true
      }
    },
    "eth-lattice-keyring>gridplus-sdk>eth-eip712-util-browser>buffer": {
      "globals": {
        "console": true
      },
      "packages": {
        "base64-js": true,
        "browserify>buffer>ieee754": true
      }
    },
    "eth-lattice-keyring>gridplus-sdk>eth-eip712-util-browser>js-sha3": {
      "globals": {
        "define": true
      },
      "packages": {
        "browserify>process": true
      }
    },
    "eth-lattice-keyring>gridplus-sdk>js-sha3": {
      "globals": {
        "define": true
      },
      "packages": {
        "browserify>process": true
      }
    },
    "eth-lattice-keyring>gridplus-sdk>rlp": {
      "globals": {
        "TextEncoder": true
      }
    },
    "eth-lattice-keyring>gridplus-sdk>secp256k1": {
      "packages": {
        "ethers>@ethersproject/signing-key>elliptic": true
      }
    },
    "eth-lattice-keyring>rlp": {
      "globals": {
        "TextEncoder": true
      }
    },
    "eth-method-registry": {
      "packages": {
        "ethjs": true
      }
    },
    "eth-query": {
      "packages": {
        "eth-query>json-rpc-random-id": true,
        "nock>debug": true,
        "watchify>xtend": true
      }
    },
    "eth-rpc-errors": {
      "packages": {
        "eth-rpc-errors>fast-safe-stringify": true
      }
    },
    "eth-sig-util": {
      "packages": {
        "browserify>buffer": true,
        "eth-sig-util>ethereumjs-util": true,
        "eth-sig-util>tweetnacl": true,
        "eth-sig-util>tweetnacl-util": true,
        "ethereumjs-abi": true
      }
    },
    "eth-sig-util>ethereumjs-util": {
      "packages": {
        "bn.js": true,
        "browserify>assert": true,
        "browserify>buffer": true,
        "eth-sig-util>ethereumjs-util>ethjs-util": true,
        "ethereumjs-util>create-hash": true,
        "ethereumjs-util>ethereum-cryptography": true,
        "ethereumjs-util>rlp": true,
        "ethereumjs-wallet>safe-buffer": true,
        "ethers>@ethersproject/signing-key>elliptic": true
      }
    },
    "eth-sig-util>ethereumjs-util>ethjs-util": {
      "packages": {
        "browserify>buffer": true,
        "ethjs>ethjs-util>is-hex-prefixed": true,
        "ethjs>ethjs-util>strip-hex-prefix": true
      }
    },
    "eth-sig-util>tweetnacl": {
      "globals": {
        "crypto": true,
        "msCrypto": true,
        "nacl": "write"
      },
      "packages": {
        "browserify>browser-resolve": true
      }
    },
    "eth-sig-util>tweetnacl-util": {
      "globals": {
        "atob": true,
        "btoa": true
      },
      "packages": {
        "browserify>browser-resolve": true
      }
    },
    "eth-trezor-keyring": {
      "globals": {
        "setTimeout": true
      },
      "packages": {
        "@ethereumjs/tx": true,
        "browserify>buffer": true,
        "browserify>events": true,
        "eth-trezor-keyring>hdkey": true,
        "eth-trezor-keyring>trezor-connect": true,
        "ethereumjs-util": true
      }
    },
    "eth-trezor-keyring>@metamask/eth-sig-util": {
      "packages": {
        "browserify>buffer": true,
        "eth-sig-util>tweetnacl": true,
        "eth-sig-util>tweetnacl-util": true,
        "eth-trezor-keyring>@metamask/eth-sig-util>ethereumjs-util": true,
        "eth-trezor-keyring>@metamask/eth-sig-util>ethjs-util": true,
        "ethereumjs-abi": true
      }
    },
    "eth-trezor-keyring>@metamask/eth-sig-util>ethereumjs-util": {
      "packages": {
        "bn.js": true,
        "browserify>assert": true,
        "browserify>buffer": true,
        "eth-trezor-keyring>@metamask/eth-sig-util>ethjs-util": true,
        "ethereumjs-util>create-hash": true,
        "ethereumjs-util>ethereum-cryptography": true,
        "ethereumjs-util>rlp": true,
        "ethers>@ethersproject/signing-key>elliptic": true
      }
    },
    "eth-trezor-keyring>@metamask/eth-sig-util>ethjs-util": {
      "packages": {
        "browserify>buffer": true,
        "ethjs>ethjs-util>is-hex-prefixed": true,
        "ethjs>ethjs-util>strip-hex-prefix": true
      }
    },
    "eth-trezor-keyring>hdkey": {
      "packages": {
        "browserify>assert": true,
        "browserify>crypto-browserify": true,
        "eth-trezor-keyring>hdkey>coinstring": true,
        "eth-trezor-keyring>hdkey>secp256k1": true,
        "ethereumjs-wallet>safe-buffer": true
      }
    },
    "eth-trezor-keyring>hdkey>coinstring": {
      "packages": {
        "browserify>buffer": true,
        "eth-trezor-keyring>hdkey>coinstring>bs58": true,
        "ethereumjs-util>create-hash": true
      }
    },
    "eth-trezor-keyring>hdkey>secp256k1": {
      "packages": {
        "bn.js": true,
        "browserify>insert-module-globals>is-buffer": true,
        "eth-trezor-keyring>hdkey>secp256k1>bip66": true,
        "ethereumjs-util>create-hash": true,
        "ethereumjs-wallet>safe-buffer": true,
        "ethers>@ethersproject/signing-key>elliptic": true
      }
    },
    "eth-trezor-keyring>hdkey>secp256k1>bip66": {
      "packages": {
        "ethereumjs-wallet>safe-buffer": true
      }
    },
    "eth-trezor-keyring>trezor-connect": {
      "globals": {
        "__TREZOR_CONNECT_SRC": true,
        "addEventListener": true,
        "btoa": true,
        "chrome": true,
        "clearInterval": true,
        "clearTimeout": true,
        "console": true,
        "document.body": true,
        "document.createElement": true,
        "document.createTextNode": true,
        "document.getElementById": true,
        "document.querySelectorAll": true,
        "location": true,
        "navigator": true,
        "open": true,
        "removeEventListener": true,
        "setInterval": true,
        "setTimeout": true
      },
      "packages": {
        "@babel/runtime": true,
        "browserify>events": true,
        "eth-trezor-keyring>@metamask/eth-sig-util": true,
        "eth-trezor-keyring>trezor-connect>cross-fetch": true
      }
    },
    "eth-trezor-keyring>trezor-connect>cross-fetch": {
      "globals": {
        "Blob": true,
        "FileReader": true,
        "FormData": true,
        "URLSearchParams.prototype.isPrototypeOf": true,
        "XMLHttpRequest": true
      }
    },
    "ethereumjs-abi": {
      "packages": {
        "bn.js": true,
        "browserify>buffer": true,
        "ethereumjs-abi>ethereumjs-util": true
      }
    },
    "ethereumjs-abi>ethereumjs-util": {
      "packages": {
        "bn.js": true,
        "browserify>assert": true,
        "browserify>buffer": true,
        "ethereumjs-abi>ethereumjs-util>ethjs-util": true,
        "ethereumjs-util>create-hash": true,
        "ethereumjs-util>ethereum-cryptography": true,
        "ethereumjs-util>rlp": true,
        "ethers>@ethersproject/signing-key>elliptic": true
      }
    },
    "ethereumjs-abi>ethereumjs-util>ethjs-util": {
      "packages": {
        "browserify>buffer": true,
        "ethjs>ethjs-util>is-hex-prefixed": true,
        "ethjs>ethjs-util>strip-hex-prefix": true
      }
    },
    "ethereumjs-util": {
      "packages": {
        "browserify>assert": true,
        "browserify>buffer": true,
        "browserify>insert-module-globals>is-buffer": true,
        "ethereumjs-util>bn.js": true,
        "ethereumjs-util>create-hash": true,
        "ethereumjs-util>ethereum-cryptography": true,
        "ethereumjs-util>rlp": true
      }
    },
    "ethereumjs-util>bn.js": {
      "globals": {
        "Buffer": true
      },
      "packages": {
        "browserify>browser-resolve": true
      }
    },
    "ethereumjs-util>create-hash": {
      "packages": {
        "addons-linter>sha.js": true,
        "ethereumjs-util>create-hash>cipher-base": true,
        "ethereumjs-util>create-hash>md5.js": true,
        "ethereumjs-util>create-hash>ripemd160": true,
        "pumpify>inherits": true
      }
    },
    "ethereumjs-util>create-hash>cipher-base": {
      "packages": {
        "browserify>stream-browserify": true,
        "browserify>string_decoder": true,
        "ethereumjs-wallet>safe-buffer": true,
        "pumpify>inherits": true
      }
    },
    "ethereumjs-util>create-hash>md5.js": {
      "packages": {
        "ethereumjs-util>create-hash>md5.js>hash-base": true,
        "ethereumjs-wallet>safe-buffer": true,
        "pumpify>inherits": true
      }
    },
    "ethereumjs-util>create-hash>md5.js>hash-base": {
      "packages": {
        "ethereumjs-util>create-hash>md5.js>hash-base>readable-stream": true,
        "ethereumjs-wallet>safe-buffer": true,
        "pumpify>inherits": true
      }
    },
    "ethereumjs-util>create-hash>md5.js>hash-base>readable-stream": {
      "packages": {
        "@storybook/api>util-deprecate": true,
        "browserify>browser-resolve": true,
        "browserify>buffer": true,
        "browserify>events": true,
        "browserify>process": true,
        "browserify>string_decoder": true,
        "pumpify>inherits": true
      }
    },
    "ethereumjs-util>create-hash>ripemd160": {
      "packages": {
        "browserify>buffer": true,
        "ethereumjs-util>create-hash>md5.js>hash-base": true,
        "pumpify>inherits": true
      }
    },
    "ethereumjs-util>ethereum-cryptography": {
      "packages": {
        "browserify>assert": true,
        "browserify>buffer": true,
        "browserify>crypto-browserify>create-hmac": true,
        "ethereumjs-util>ethereum-cryptography>keccak": true,
        "ethereumjs-util>ethereum-cryptography>secp256k1": true,
        "ethereumjs-wallet>bs58check": true,
        "ethereumjs-wallet>randombytes": true,
        "ethereumjs-wallet>safe-buffer": true,
        "ethers>@ethersproject/sha2>hash.js": true
      }
    },
    "ethereumjs-util>ethereum-cryptography>browserify-aes": {
      "packages": {
        "browserify>buffer": true,
        "browserify>crypto-browserify>browserify-cipher>evp_bytestokey": true,
        "ethereumjs-util>create-hash>cipher-base": true,
        "ethereumjs-util>ethereum-cryptography>browserify-aes>buffer-xor": true,
        "ethereumjs-wallet>safe-buffer": true,
        "pumpify>inherits": true
      }
    },
    "ethereumjs-util>ethereum-cryptography>browserify-aes>buffer-xor": {
      "packages": {
        "browserify>buffer": true
      }
    },
    "ethereumjs-util>ethereum-cryptography>keccak": {
      "packages": {
        "browserify>buffer": true,
        "ethereumjs-util>ethereum-cryptography>keccak>readable-stream": true
      }
    },
    "ethereumjs-util>ethereum-cryptography>keccak>readable-stream": {
      "packages": {
        "@storybook/api>util-deprecate": true,
        "browserify>browser-resolve": true,
        "browserify>buffer": true,
        "browserify>events": true,
        "browserify>process": true,
        "browserify>string_decoder": true,
        "pumpify>inherits": true
      }
    },
    "ethereumjs-util>ethereum-cryptography>secp256k1": {
      "packages": {
        "ethers>@ethersproject/signing-key>elliptic": true
      }
    },
    "ethereumjs-util>rlp": {
      "packages": {
        "browserify>buffer": true,
        "ethereumjs-util>rlp>bn.js": true
      }
    },
    "ethereumjs-util>rlp>bn.js": {
      "globals": {
        "Buffer": true
      },
      "packages": {
        "browserify>browser-resolve": true
      }
    },
    "ethereumjs-wallet": {
      "packages": {
        "@truffle/codec>utf8": true,
        "browserify>crypto-browserify": true,
        "ethereumjs-wallet>aes-js": true,
        "ethereumjs-wallet>bs58check": true,
        "ethereumjs-wallet>ethereumjs-util": true,
        "ethereumjs-wallet>randombytes": true,
        "ethereumjs-wallet>safe-buffer": true,
        "ethereumjs-wallet>scryptsy": true,
        "ethereumjs-wallet>uuid": true
      }
    },
    "ethereumjs-wallet>aes-js": {
      "globals": {
        "define": true
      }
    },
    "ethereumjs-wallet>bs58check": {
      "packages": {
        "ethereumjs-util>create-hash": true,
        "ethereumjs-wallet>bs58check>bs58": true,
        "ethereumjs-wallet>safe-buffer": true
      }
    },
    "ethereumjs-wallet>bs58check>bs58": {
      "packages": {
        "ethereumjs-wallet>bs58check>bs58>base-x": true
      }
    },
    "ethereumjs-wallet>bs58check>bs58>base-x": {
      "packages": {
        "ethereumjs-wallet>safe-buffer": true
      }
    },
    "ethereumjs-wallet>ethereumjs-util": {
      "packages": {
        "bn.js": true,
        "browserify>assert": true,
        "browserify>buffer": true,
        "ethereumjs-util>create-hash": true,
        "ethereumjs-util>ethereum-cryptography": true,
        "ethereumjs-util>rlp": true,
        "ethereumjs-wallet>ethereumjs-util>ethjs-util": true,
        "ethers>@ethersproject/signing-key>elliptic": true
      }
    },
    "ethereumjs-wallet>ethereumjs-util>ethjs-util": {
      "packages": {
        "browserify>buffer": true,
        "ethjs>ethjs-util>is-hex-prefixed": true,
        "ethjs>ethjs-util>strip-hex-prefix": true
      }
    },
    "ethereumjs-wallet>randombytes": {
      "globals": {
        "crypto": true,
        "msCrypto": true
      },
      "packages": {
        "browserify>process": true,
        "ethereumjs-wallet>safe-buffer": true
      }
    },
    "ethereumjs-wallet>safe-buffer": {
      "packages": {
        "browserify>buffer": true
      }
    },
    "ethereumjs-wallet>scryptsy": {
      "packages": {
        "browserify>buffer": true,
        "browserify>crypto-browserify>pbkdf2": true
      }
    },
    "ethereumjs-wallet>uuid": {
      "globals": {
        "crypto": true,
        "msCrypto": true
      }
    },
    "ethers": {
      "packages": {
        "@ethersproject/bignumber": true,
        "@ethersproject/contracts": true,
        "@ethersproject/providers": true,
        "ethers>@ethersproject/abi": true,
        "ethers>@ethersproject/abstract-signer": true,
        "ethers>@ethersproject/address": true,
        "ethers>@ethersproject/base64": true,
        "ethers>@ethersproject/basex": true,
        "ethers>@ethersproject/bytes": true,
        "ethers>@ethersproject/constants": true,
        "ethers>@ethersproject/hash": true,
        "ethers>@ethersproject/hdnode": true,
        "ethers>@ethersproject/json-wallets": true,
        "ethers>@ethersproject/keccak256": true,
        "ethers>@ethersproject/logger": true,
        "ethers>@ethersproject/properties": true,
        "ethers>@ethersproject/random": true,
        "ethers>@ethersproject/rlp": true,
        "ethers>@ethersproject/sha2": true,
        "ethers>@ethersproject/signing-key": true,
        "ethers>@ethersproject/solidity": true,
        "ethers>@ethersproject/strings": true,
        "ethers>@ethersproject/transactions": true,
        "ethers>@ethersproject/units": true,
        "ethers>@ethersproject/wallet": true,
        "ethers>@ethersproject/web": true,
        "ethers>@ethersproject/wordlists": true
      }
    },
    "ethers>@ethersproject/abi": {
      "globals": {
        "console.log": true
      },
      "packages": {
        "@ethersproject/bignumber": true,
        "ethers>@ethersproject/address": true,
        "ethers>@ethersproject/bytes": true,
        "ethers>@ethersproject/constants": true,
        "ethers>@ethersproject/hash": true,
        "ethers>@ethersproject/keccak256": true,
        "ethers>@ethersproject/logger": true,
        "ethers>@ethersproject/properties": true,
        "ethers>@ethersproject/strings": true
      }
    },
    "ethers>@ethersproject/abstract-provider": {
      "packages": {
        "@ethersproject/bignumber": true,
        "ethers>@ethersproject/bytes": true,
        "ethers>@ethersproject/logger": true,
        "ethers>@ethersproject/properties": true
      }
    },
    "ethers>@ethersproject/abstract-signer": {
      "packages": {
        "ethers>@ethersproject/logger": true,
        "ethers>@ethersproject/properties": true
      }
    },
    "ethers>@ethersproject/address": {
      "packages": {
        "@ethersproject/bignumber": true,
        "ethers>@ethersproject/bytes": true,
        "ethers>@ethersproject/keccak256": true,
        "ethers>@ethersproject/logger": true,
        "ethers>@ethersproject/rlp": true
      }
    },
    "ethers>@ethersproject/base64": {
      "globals": {
        "atob": true,
        "btoa": true
      },
      "packages": {
        "ethers>@ethersproject/bytes": true
      }
    },
    "ethers>@ethersproject/basex": {
      "packages": {
        "ethers>@ethersproject/bytes": true,
        "ethers>@ethersproject/properties": true
      }
    },
    "ethers>@ethersproject/bytes": {
      "packages": {
        "ethers>@ethersproject/logger": true
      }
    },
    "ethers>@ethersproject/constants": {
      "packages": {
        "@ethersproject/bignumber": true
      }
    },
    "ethers>@ethersproject/hash": {
      "packages": {
        "@ethersproject/bignumber": true,
        "ethers>@ethersproject/address": true,
        "ethers>@ethersproject/base64": true,
        "ethers>@ethersproject/bytes": true,
        "ethers>@ethersproject/keccak256": true,
        "ethers>@ethersproject/logger": true,
        "ethers>@ethersproject/properties": true,
        "ethers>@ethersproject/strings": true
      }
    },
    "ethers>@ethersproject/hdnode": {
      "packages": {
        "@ethersproject/bignumber": true,
        "ethers>@ethersproject/basex": true,
        "ethers>@ethersproject/bytes": true,
        "ethers>@ethersproject/logger": true,
        "ethers>@ethersproject/pbkdf2": true,
        "ethers>@ethersproject/properties": true,
        "ethers>@ethersproject/sha2": true,
        "ethers>@ethersproject/signing-key": true,
        "ethers>@ethersproject/strings": true,
        "ethers>@ethersproject/transactions": true,
        "ethers>@ethersproject/wordlists": true
      }
    },
    "ethers>@ethersproject/json-wallets": {
      "packages": {
        "ethers>@ethersproject/address": true,
        "ethers>@ethersproject/bytes": true,
        "ethers>@ethersproject/hdnode": true,
        "ethers>@ethersproject/json-wallets>aes-js": true,
        "ethers>@ethersproject/json-wallets>scrypt-js": true,
        "ethers>@ethersproject/keccak256": true,
        "ethers>@ethersproject/logger": true,
        "ethers>@ethersproject/pbkdf2": true,
        "ethers>@ethersproject/properties": true,
        "ethers>@ethersproject/random": true,
        "ethers>@ethersproject/strings": true,
        "ethers>@ethersproject/transactions": true
      }
    },
    "ethers>@ethersproject/json-wallets>aes-js": {
      "globals": {
        "define": true
      }
    },
    "ethers>@ethersproject/json-wallets>scrypt-js": {
      "globals": {
        "define": true,
        "setTimeout": true
      },
      "packages": {
        "browserify>timers-browserify": true
      }
    },
    "ethers>@ethersproject/keccak256": {
      "packages": {
        "ethers>@ethersproject/bytes": true,
        "ethers>@ethersproject/keccak256>js-sha3": true
      }
    },
    "ethers>@ethersproject/keccak256>js-sha3": {
      "globals": {
        "define": true
      },
      "packages": {
        "browserify>process": true
      }
    },
    "ethers>@ethersproject/logger": {
      "globals": {
        "console": true
      }
    },
    "ethers>@ethersproject/networks": {
      "packages": {
        "ethers>@ethersproject/logger": true
      }
    },
    "ethers>@ethersproject/pbkdf2": {
      "packages": {
        "ethers>@ethersproject/bytes": true,
        "ethers>@ethersproject/sha2": true
      }
    },
    "ethers>@ethersproject/properties": {
      "packages": {
        "ethers>@ethersproject/logger": true
      }
    },
    "ethers>@ethersproject/random": {
      "globals": {
        "crypto.getRandomValues": true
      },
      "packages": {
        "ethers>@ethersproject/bytes": true,
        "ethers>@ethersproject/logger": true
      }
    },
    "ethers>@ethersproject/rlp": {
      "packages": {
        "ethers>@ethersproject/bytes": true,
        "ethers>@ethersproject/logger": true
      }
    },
    "ethers>@ethersproject/sha2": {
      "packages": {
        "ethers>@ethersproject/bytes": true,
        "ethers>@ethersproject/logger": true,
        "ethers>@ethersproject/sha2>hash.js": true
      }
    },
    "ethers>@ethersproject/sha2>hash.js": {
      "packages": {
        "ethers>@ethersproject/sha2>hash.js>minimalistic-assert": true,
        "pumpify>inherits": true
      }
    },
    "ethers>@ethersproject/signing-key": {
      "packages": {
        "ethers>@ethersproject/bytes": true,
        "ethers>@ethersproject/logger": true,
        "ethers>@ethersproject/properties": true,
        "ethers>@ethersproject/signing-key>elliptic": true
      }
    },
    "ethers>@ethersproject/signing-key>elliptic": {
      "packages": {
        "bn.js": true,
        "ethers>@ethersproject/sha2>hash.js": true,
        "ethers>@ethersproject/sha2>hash.js>minimalistic-assert": true,
        "ethers>@ethersproject/signing-key>elliptic>brorand": true,
        "ethers>@ethersproject/signing-key>elliptic>hmac-drbg": true,
        "ethers>@ethersproject/signing-key>elliptic>minimalistic-crypto-utils": true,
        "pumpify>inherits": true
      }
    },
    "ethers>@ethersproject/signing-key>elliptic>brorand": {
      "globals": {
        "crypto": true,
        "msCrypto": true
      },
      "packages": {
        "browserify>browser-resolve": true
      }
    },
    "ethers>@ethersproject/signing-key>elliptic>hmac-drbg": {
      "packages": {
        "ethers>@ethersproject/sha2>hash.js": true,
        "ethers>@ethersproject/sha2>hash.js>minimalistic-assert": true,
        "ethers>@ethersproject/signing-key>elliptic>minimalistic-crypto-utils": true
      }
    },
    "ethers>@ethersproject/solidity": {
      "packages": {
        "@ethersproject/bignumber": true,
        "ethers>@ethersproject/bytes": true,
        "ethers>@ethersproject/keccak256": true,
        "ethers>@ethersproject/logger": true,
        "ethers>@ethersproject/sha2": true,
        "ethers>@ethersproject/strings": true
      }
    },
    "ethers>@ethersproject/strings": {
      "packages": {
        "ethers>@ethersproject/bytes": true,
        "ethers>@ethersproject/constants": true,
        "ethers>@ethersproject/logger": true
      }
    },
    "ethers>@ethersproject/transactions": {
      "packages": {
        "@ethersproject/bignumber": true,
        "ethers>@ethersproject/address": true,
        "ethers>@ethersproject/bytes": true,
        "ethers>@ethersproject/constants": true,
        "ethers>@ethersproject/keccak256": true,
        "ethers>@ethersproject/logger": true,
        "ethers>@ethersproject/properties": true,
        "ethers>@ethersproject/rlp": true,
        "ethers>@ethersproject/signing-key": true
      }
    },
    "ethers>@ethersproject/units": {
      "packages": {
        "@ethersproject/bignumber": true,
        "ethers>@ethersproject/logger": true
      }
    },
    "ethers>@ethersproject/wallet": {
      "packages": {
        "ethers>@ethersproject/abstract-provider": true,
        "ethers>@ethersproject/abstract-signer": true,
        "ethers>@ethersproject/address": true,
        "ethers>@ethersproject/bytes": true,
        "ethers>@ethersproject/hash": true,
        "ethers>@ethersproject/hdnode": true,
        "ethers>@ethersproject/json-wallets": true,
        "ethers>@ethersproject/keccak256": true,
        "ethers>@ethersproject/logger": true,
        "ethers>@ethersproject/properties": true,
        "ethers>@ethersproject/random": true,
        "ethers>@ethersproject/signing-key": true,
        "ethers>@ethersproject/transactions": true
      }
    },
    "ethers>@ethersproject/web": {
      "globals": {
        "clearTimeout": true,
        "fetch": true,
        "setTimeout": true
      },
      "packages": {
        "ethers>@ethersproject/base64": true,
        "ethers>@ethersproject/bytes": true,
        "ethers>@ethersproject/logger": true,
        "ethers>@ethersproject/properties": true,
        "ethers>@ethersproject/strings": true
      }
    },
    "ethers>@ethersproject/wordlists": {
      "packages": {
        "ethers>@ethersproject/bytes": true,
        "ethers>@ethersproject/hash": true,
        "ethers>@ethersproject/logger": true,
        "ethers>@ethersproject/properties": true,
        "ethers>@ethersproject/strings": true
      }
    },
    "ethjs": {
      "globals": {
        "clearInterval": true,
        "setInterval": true
      },
      "packages": {
        "browserify>buffer": true,
        "ethjs-contract": true,
        "ethjs-query": true,
        "ethjs>bn.js": true,
        "ethjs>ethjs-abi": true,
        "ethjs>ethjs-filter": true,
        "ethjs>ethjs-provider-http": true,
        "ethjs>ethjs-unit": true,
        "ethjs>ethjs-util": true,
        "ethjs>js-sha3": true,
        "ethjs>number-to-bn": true
      }
    },
    "ethjs-contract": {
      "packages": {
        "ethjs-contract>ethjs-abi": true,
        "ethjs-query>babel-runtime": true,
        "ethjs>ethjs-filter": true,
        "ethjs>ethjs-util": true,
        "ethjs>js-sha3": true,
        "promise-to-callback": true
      }
    },
    "ethjs-contract>ethjs-abi": {
      "packages": {
        "browserify>buffer": true,
        "ethjs-contract>ethjs-abi>bn.js": true,
        "ethjs>js-sha3": true,
        "ethjs>number-to-bn": true
      }
    },
    "ethjs-query": {
      "globals": {
        "console": true
      },
      "packages": {
        "ethjs-query>ethjs-format": true,
        "ethjs-query>ethjs-rpc": true,
        "promise-to-callback": true
      }
    },
    "ethjs-query>babel-runtime": {
      "packages": {
        "@babel/runtime": true,
        "@storybook/api>regenerator-runtime": true,
        "ethjs-query>babel-runtime>core-js": true
      }
    },
    "ethjs-query>babel-runtime>core-js": {
      "globals": {
        "PromiseRejectionEvent": true,
        "__e": "write",
        "__g": "write",
        "document.createTextNode": true,
        "postMessage": true,
        "setTimeout": true
      }
    },
    "ethjs-query>ethjs-format": {
      "packages": {
        "ethjs-query>ethjs-format>ethjs-schema": true,
        "ethjs>ethjs-util": true,
        "ethjs>ethjs-util>strip-hex-prefix": true,
        "ethjs>number-to-bn": true
      }
    },
    "ethjs-query>ethjs-rpc": {
      "packages": {
        "promise-to-callback": true
      }
    },
    "ethjs>ethjs-abi": {
      "packages": {
        "browserify>buffer": true,
        "ethjs>bn.js": true,
        "ethjs>js-sha3": true,
        "ethjs>number-to-bn": true
      }
    },
    "ethjs>ethjs-filter": {
      "globals": {
        "clearInterval": true,
        "setInterval": true
      }
    },
    "ethjs>ethjs-provider-http": {
      "packages": {
        "ethjs>ethjs-provider-http>xhr2": true
      }
    },
    "ethjs>ethjs-provider-http>xhr2": {
      "globals": {
        "XMLHttpRequest": true
      }
    },
    "ethjs>ethjs-unit": {
      "packages": {
        "ethjs>ethjs-unit>bn.js": true,
        "ethjs>number-to-bn": true
      }
    },
    "ethjs>ethjs-util": {
      "packages": {
        "browserify>buffer": true,
        "ethjs>ethjs-util>is-hex-prefixed": true,
        "ethjs>ethjs-util>strip-hex-prefix": true
      }
    },
    "ethjs>ethjs-util>strip-hex-prefix": {
      "packages": {
        "ethjs>ethjs-util>is-hex-prefixed": true
      }
    },
    "ethjs>js-sha3": {
      "packages": {
        "browserify>process": true
      }
    },
    "ethjs>number-to-bn": {
      "packages": {
        "ethjs>ethjs-util>strip-hex-prefix": true,
        "ethjs>number-to-bn>bn.js": true
      }
    },
    "extension-port-stream": {
      "packages": {
        "browserify>buffer": true,
        "browserify>stream-browserify": true
      }
    },
    "fast-json-patch": {
      "globals": {
        "addEventListener": true,
        "clearTimeout": true,
        "removeEventListener": true,
        "setTimeout": true
      }
    },
    "fuse.js": {
      "globals": {
        "console": true,
        "define": true
      }
    },
    "gh-pages>async": {
      "globals": {
        "setTimeout": true
      },
      "packages": {
        "browserify>process": true,
        "browserify>timers-browserify": true,
        "lodash": true
      }
    },
    "globalthis>define-properties": {
      "packages": {
        "globalthis>define-properties>has-property-descriptors": true,
        "mocha>object.assign>object-keys": true
      }
    },
    "globalthis>define-properties>has-property-descriptors": {
      "packages": {
        "string.prototype.matchall>get-intrinsic": true
      }
    },
    "json-rpc-engine": {
      "packages": {
        "eth-rpc-errors": true,
        "json-rpc-engine>@metamask/safe-event-emitter": true
      }
    },
    "json-rpc-engine>@metamask/safe-event-emitter": {
      "globals": {
        "setTimeout": true
      },
      "packages": {
        "browserify>events": true
      }
    },
    "json-rpc-middleware-stream": {
      "packages": {
        "readable-stream": true
      }
    },
    "jsonschema": {
      "packages": {
        "browserify>url": true
      }
    },
    "koa>is-generator-function>has-tostringtag": {
      "packages": {
        "string.prototype.matchall>has-symbols": true
      }
    },
    "lavamoat>json-stable-stringify": {
      "packages": {
        "lavamoat>json-stable-stringify>jsonify": true
      }
    },
    "localforage": {
      "globals": {
        "Blob": true,
        "BlobBuilder": true,
        "FileReader": true,
        "IDBKeyRange": true,
        "MSBlobBuilder": true,
        "MozBlobBuilder": true,
        "OIndexedDB": true,
        "WebKitBlobBuilder": true,
        "atob": true,
        "btoa": true,
        "console.error": true,
        "console.info": true,
        "console.warn": true,
        "define": true,
        "fetch": true,
        "indexedDB": true,
        "localStorage": true,
        "mozIndexedDB": true,
        "msIndexedDB": true,
        "navigator.platform": true,
        "navigator.userAgent": true,
        "openDatabase": true,
        "setTimeout": true,
        "webkitIndexedDB": true
      }
    },
    "lodash": {
      "globals": {
        "clearTimeout": true,
        "define": true,
        "setTimeout": true
      }
    },
    "loglevel": {
      "globals": {
        "console": true,
        "define": true,
        "document.cookie": true,
        "localStorage": true,
        "log": "write"
      }
    },
    "luxon": {
      "globals": {
        "Intl": true
      }
    },
    "nanoid": {
      "globals": {
        "crypto": true,
        "msCrypto": true,
        "navigator": true
      }
    },
    "nock>debug": {
      "globals": {
        "console": true,
        "document": true,
        "localStorage": true,
        "navigator": true,
        "process": true
      },
      "packages": {
        "browserify>process": true,
        "nock>debug>ms": true
      }
    },
    "node-fetch": {
      "globals": {
        "Headers": true,
        "Request": true,
        "Response": true,
        "fetch": true
      }
    },
    "nonce-tracker": {
      "packages": {
        "await-semaphore": true,
        "browserify>assert": true,
        "ethjs-query": true
      }
    },
    "obj-multiplex": {
      "globals": {
        "console.warn": true
      },
      "packages": {
        "end-of-stream": true,
        "pump>once": true,
        "readable-stream": true
      }
    },
    "promise-to-callback": {
      "packages": {
        "promise-to-callback>is-fn": true,
        "promise-to-callback>set-immediate-shim": true
      }
    },
    "promise-to-callback>set-immediate-shim": {
      "globals": {
        "setTimeout.apply": true
      },
      "packages": {
        "browserify>timers-browserify": true
      }
    },
    "prop-types": {
      "globals": {
        "console": true
      },
      "packages": {
        "prop-types>react-is": true,
        "react>object-assign": true
      }
    },
    "prop-types>react-is": {
      "globals": {
        "console": true
      }
    },
    "pubnub": {
      "globals": {
        "ActiveXObject": true,
        "XMLHttpRequest": true,
        "addEventListener": true,
        "btoa": true,
        "clearInterval": true,
        "clearTimeout": true,
        "console": true,
        "define": true,
        "localStorage.getItem": true,
        "localStorage.setItem": true,
        "location": true,
        "navigator": true,
        "setInterval": true,
        "setTimeout": true
      }
    },
    "pubnub>cbor-sync": {
      "globals": {
        "define": true
      },
      "packages": {
        "browserify>buffer": true
      }
    },
    "pubnub>superagent>cookiejar": {
      "globals": {
        "console.warn": true
      }
    },
    "pump": {
      "packages": {
        "browserify>browser-resolve": true,
        "browserify>process": true,
        "end-of-stream": true,
        "pump>once": true
      }
    },
    "pump>once": {
      "packages": {
        "pump>once>wrappy": true
      }
    },
    "qrcode-generator": {
      "globals": {
        "define": true
      }
    },
    "qrcode.react": {
      "globals": {
        "Path2D": true,
        "devicePixelRatio": true
      },
      "packages": {
        "prop-types": true,
        "qrcode.react>qr.js": true,
        "react": true
      }
    },
    "react": {
      "globals": {
        "console": true
      },
      "packages": {
        "prop-types": true,
        "react>object-assign": true
      }
    },
    "react-devtools": {
      "packages": {
        "react-devtools>react-devtools-core": true
      }
    },
    "react-devtools>react-devtools-core": {
      "globals": {
        "WebSocket": true,
        "setTimeout": true
      }
    },
    "react-dnd": {
      "globals": {
        "console.error": true
      },
      "packages": {
        "lodash": true,
        "prop-types": true,
        "react": true,
        "react-dnd>disposables": true,
        "react-dnd>dnd-core": true,
        "react-dnd>hoist-non-react-statics": true,
        "react-dnd>invariant": true,
        "react-dnd>shallowequal": true
      }
    },
    "react-dnd-html5-backend": {
      "globals": {
        "Image": true,
        "addEventListener": true,
        "clearTimeout": true,
        "console.warn": true,
        "devicePixelRatio": true,
        "document": true,
        "navigator.userAgent": true,
        "removeEventListener": true,
        "safari": true,
        "setTimeout": true
      }
    },
    "react-dnd>dnd-core": {
      "packages": {
        "lodash": true,
        "react-dnd>dnd-core>asap": true,
        "react-dnd>invariant": true,
        "redux": true
      }
    },
    "react-dnd>dnd-core>asap": {
      "globals": {
        "clearInterval": true,
        "clearTimeout": true,
        "document.createTextNode": true,
        "setInterval": true,
        "setTimeout": true
      }
    },
    "react-dom": {
      "globals": {
        "HTMLIFrameElement": true,
        "MSApp": true,
        "__REACT_DEVTOOLS_GLOBAL_HOOK__": true,
        "addEventListener": true,
        "clearTimeout": true,
        "clipboardData": true,
        "console": true,
        "dispatchEvent": true,
        "document": true,
        "event": "write",
        "jest": true,
        "location.protocol": true,
        "navigator.userAgent.indexOf": true,
        "performance": true,
        "removeEventListener": true,
        "self": true,
        "setTimeout": true,
        "top": true,
        "trustedTypes": true
      },
      "packages": {
        "prop-types": true,
        "react": true,
        "react-dom>scheduler": true,
        "react>object-assign": true
      }
    },
    "react-dom>scheduler": {
      "globals": {
        "MessageChannel": true,
        "cancelAnimationFrame": true,
        "clearTimeout": true,
        "console": true,
        "navigator": true,
        "performance": true,
        "requestAnimationFrame": true,
        "setTimeout": true
      }
    },
    "react-idle-timer": {
      "globals": {
        "clearTimeout": true,
        "document": true,
        "setTimeout": true
      },
      "packages": {
        "prop-types": true,
        "react": true
      }
    },
    "react-inspector": {
      "globals": {
        "Node.CDATA_SECTION_NODE": true,
        "Node.COMMENT_NODE": true,
        "Node.DOCUMENT_FRAGMENT_NODE": true,
        "Node.DOCUMENT_NODE": true,
        "Node.DOCUMENT_TYPE_NODE": true,
        "Node.ELEMENT_NODE": true,
        "Node.PROCESSING_INSTRUCTION_NODE": true,
        "Node.TEXT_NODE": true
      },
      "packages": {
        "ethjs-query>babel-runtime": true,
        "prop-types": true,
        "react": true,
        "react-inspector>is-dom": true
      }
    },
    "react-inspector>is-dom": {
      "globals": {
        "Node": true
      },
      "packages": {
        "@lavamoat/snow>is-cross-origin>is-window": true,
        "proxyquire>fill-keys>is-object": true
      }
    },
    "react-popper": {
      "globals": {
        "document": true
      },
      "packages": {
        "@popperjs/core": true,
        "react": true,
        "react-popper>react-fast-compare": true,
        "react-popper>warning": true
      }
    },
    "react-popper>react-fast-compare": {
      "globals": {
        "Element": true,
        "console.warn": true
      }
    },
    "react-popper>warning": {
      "globals": {
        "console": true
      }
    },
    "react-redux": {
      "globals": {
        "console": true,
        "document": true
      },
      "packages": {
        "@babel/runtime": true,
        "prop-types": true,
        "prop-types>react-is": true,
        "react": true,
        "react-dom": true,
        "react-redux>hoist-non-react-statics": true,
        "redux": true
      }
    },
    "react-redux>hoist-non-react-statics": {
      "packages": {
        "prop-types>react-is": true
      }
    },
    "react-responsive-carousel": {
      "globals": {
        "HTMLElement": true,
        "addEventListener": true,
        "clearTimeout": true,
        "console.warn": true,
        "document": true,
        "getComputedStyle": true,
        "removeEventListener": true,
        "setTimeout": true
      },
      "packages": {
        "classnames": true,
        "react": true,
        "react-dom": true,
        "react-responsive-carousel>react-easy-swipe": true
      }
    },
    "react-responsive-carousel>react-easy-swipe": {
      "globals": {
        "addEventListener": true,
        "define": true,
        "document.addEventListener": true,
        "document.removeEventListener": true
      },
      "packages": {
        "prop-types": true,
        "react": true
      }
    },
    "react-router-dom": {
      "packages": {
        "prop-types": true,
        "react": true,
        "react-router-dom>history": true,
        "react-router-dom>react-router": true,
        "react-router-dom>tiny-invariant": true,
        "react-router-dom>tiny-warning": true
      }
    },
    "react-router-dom>history": {
      "globals": {
        "addEventListener": true,
        "confirm": true,
        "document": true,
        "history": true,
        "location": true,
        "navigator.userAgent": true,
        "removeEventListener": true
      },
      "packages": {
        "react-router-dom>history>resolve-pathname": true,
        "react-router-dom>history>value-equal": true,
        "react-router-dom>tiny-invariant": true,
        "react-router-dom>tiny-warning": true
      }
    },
    "react-router-dom>react-router": {
      "packages": {
        "prop-types": true,
        "prop-types>react-is": true,
        "react": true,
        "react-redux>hoist-non-react-statics": true,
        "react-router-dom>react-router>history": true,
        "react-router-dom>react-router>mini-create-react-context": true,
        "react-router-dom>tiny-invariant": true,
        "react-router-dom>tiny-warning": true,
        "sinon>nise>path-to-regexp": true
      }
    },
    "react-router-dom>react-router>history": {
      "globals": {
        "addEventListener": true,
        "confirm": true,
        "document": true,
        "history": true,
        "location": true,
        "navigator.userAgent": true,
        "removeEventListener": true
      },
      "packages": {
        "react-router-dom>history>resolve-pathname": true,
        "react-router-dom>history>value-equal": true,
        "react-router-dom>tiny-invariant": true,
        "react-router-dom>tiny-warning": true
      }
    },
    "react-router-dom>react-router>mini-create-react-context": {
      "packages": {
        "@babel/runtime": true,
        "prop-types": true,
        "react": true,
        "react-router-dom>react-router>mini-create-react-context>gud": true,
        "react-router-dom>tiny-warning": true
      }
    },
    "react-router-dom>tiny-warning": {
      "globals": {
        "console": true
      }
    },
    "react-simple-file-input": {
      "globals": {
        "File": true,
        "FileReader": true,
        "console.warn": true
      },
      "packages": {
        "prop-types": true,
        "react": true
      }
    },
    "react-tippy": {
      "globals": {
        "Element": true,
        "MSStream": true,
        "MutationObserver": true,
        "addEventListener": true,
        "clearTimeout": true,
        "console.error": true,
        "console.warn": true,
        "define": true,
        "document": true,
        "getComputedStyle": true,
        "innerHeight": true,
        "innerWidth": true,
        "navigator.maxTouchPoints": true,
        "navigator.msMaxTouchPoints": true,
        "navigator.userAgent": true,
        "performance": true,
        "requestAnimationFrame": true,
        "setTimeout": true
      },
      "packages": {
        "react": true,
        "react-dom": true,
        "react-tippy>popper.js": true
      }
    },
    "react-tippy>popper.js": {
      "globals": {
        "MSInputMethodContext": true,
        "Node.DOCUMENT_POSITION_FOLLOWING": true,
        "cancelAnimationFrame": true,
        "console.warn": true,
        "define": true,
        "devicePixelRatio": true,
        "document": true,
        "getComputedStyle": true,
        "innerHeight": true,
        "innerWidth": true,
        "navigator.userAgent": true,
        "requestAnimationFrame": true,
        "setTimeout": true
      }
    },
    "react-toggle-button": {
      "globals": {
        "clearTimeout": true,
        "console.warn": true,
        "define": true,
        "performance": true,
        "setTimeout": true
      },
      "packages": {
        "react": true
      }
    },
    "react-transition-group": {
      "globals": {
        "clearTimeout": true,
        "setTimeout": true
      },
      "packages": {
        "prop-types": true,
        "react": true,
        "react-dom": true,
        "react-transition-group>chain-function": true,
        "react-transition-group>dom-helpers": true,
        "react-transition-group>warning": true
      }
    },
    "react-transition-group>dom-helpers": {
      "globals": {
        "document": true,
        "setTimeout": true
      },
      "packages": {
        "@babel/runtime": true
      }
    },
    "react-transition-group>warning": {
      "globals": {
        "console": true
      }
    },
    "readable-stream": {
      "packages": {
        "@storybook/api>util-deprecate": true,
        "browserify>browser-resolve": true,
        "browserify>events": true,
        "browserify>process": true,
        "browserify>timers-browserify": true,
        "pumpify>inherits": true,
        "readable-stream>core-util-is": true,
        "readable-stream>isarray": true,
        "readable-stream>process-nextick-args": true,
        "readable-stream>safe-buffer": true,
        "readable-stream>string_decoder": true
      }
    },
    "readable-stream>core-util-is": {
      "packages": {
        "browserify>insert-module-globals>is-buffer": true
      }
    },
    "readable-stream>process-nextick-args": {
      "packages": {
        "browserify>process": true
      }
    },
    "readable-stream>safe-buffer": {
      "packages": {
        "browserify>buffer": true
      }
    },
    "readable-stream>string_decoder": {
      "packages": {
        "readable-stream>safe-buffer": true
      }
    },
    "redux": {
      "globals": {
        "console": true
      },
      "packages": {
        "@babel/runtime": true
      }
    },
    "safe-event-emitter": {
      "globals": {
        "setTimeout": true
      },
      "packages": {
        "browserify>util": true,
        "webpack>events": true
      }
    },
    "semver": {
      "globals": {
        "console.error": true
      },
      "packages": {
        "browserify>process": true,
        "semver>lru-cache": true
      }
    },
    "semver>lru-cache": {
      "packages": {
        "semver>lru-cache>yallist": true
      }
    },
    "sinon>nise>path-to-regexp": {
      "packages": {
        "sinon>nise>path-to-regexp>isarray": true
      }
    },
    "source-map-explorer>btoa": {
      "packages": {
        "browserify>buffer": true
      }
    },
    "string.prototype.matchall>call-bind": {
      "packages": {
        "mocha>object.assign>function-bind": true,
        "string.prototype.matchall>get-intrinsic": true
      }
    },
    "string.prototype.matchall>get-intrinsic": {
      "globals": {
        "AggregateError": true,
        "FinalizationRegistry": true,
        "WeakRef": true
      },
      "packages": {
        "enzyme>has": true,
        "mocha>object.assign>function-bind": true,
        "string.prototype.matchall>has-symbols": true
      }
    },
    "string.prototype.matchall>regexp.prototype.flags": {
      "packages": {
        "enzyme>function.prototype.name>functions-have-names": true,
        "globalthis>define-properties": true,
        "string.prototype.matchall>call-bind": true
      }
    },
    "textarea-caret": {
      "globals": {
        "document.body.appendChild": true,
        "document.body.removeChild": true,
        "document.createElement": true,
        "document.querySelector": true,
        "getCaretCoordinates": "write",
        "getComputedStyle": true,
        "mozInnerScreenX": true
      }
    },
    "uuid": {
      "globals": {
        "crypto": true,
        "msCrypto": true
      }
    },
    "vinyl>clone": {
      "packages": {
        "browserify>buffer": true
      }
    },
    "web3": {
      "globals": {
        "XMLHttpRequest": true
      }
    },
    "web3-stream-provider": {
      "globals": {
        "setTimeout": true
      },
      "packages": {
        "browserify>util": true,
        "readable-stream": true,
        "web3-stream-provider>uuid": true
      }
    },
    "web3-stream-provider>uuid": {
      "globals": {
        "crypto": true,
        "msCrypto": true
      }
    },
    "webextension-polyfill": {
      "globals": {
        "browser": true,
        "chrome": true,
        "console.error": true,
        "console.warn": true,
        "define": true
      }
    },
    "webpack>events": {
      "globals": {
        "console": true
      }
    }
  }
}<|MERGE_RESOLUTION|>--- conflicted
+++ resolved
@@ -1393,27 +1393,8 @@
     },
     "@metamask/smart-transactions-controller>bignumber.js": {
       "globals": {
-<<<<<<< HEAD
-        "URLSearchParams": true,
-        "clearInterval": true,
-        "console.error": true,
-        "console.log": true,
-        "fetch": true,
-        "setInterval": true
-      },
-      "packages": {
-        "@ethersproject/bignumber": true,
-        "@ethersproject/bignumber>@ethersproject/bytes": true,
-        "@metamask/controllers": true,
-        "@metamask/controllers>@ethersproject/providers": true,
-        "@metamask/controllers>isomorphic-fetch": true,
-        "@metamask/smart-transactions-controller>bignumber.js": true,
-        "fast-json-patch": true,
-        "lodash": true
-=======
         "crypto": true,
         "define": true
->>>>>>> e236792a
       }
     },
     "@metamask/snaps-controllers>nanoid": {
@@ -1427,11 +1408,6 @@
         "crypto": true
       }
     },
-<<<<<<< HEAD
-    "@metamask/snap-controllers>nanoid": {
-      "globals": {
-        "crypto.getRandomValues": true
-=======
     "@metamask/snaps-utils>@scure/base": {
       "globals": {
         "TextDecoder": true,
@@ -1441,7 +1417,6 @@
     "@metamask/subject-metadata-controller": {
       "packages": {
         "@metamask/base-controller": true
->>>>>>> e236792a
       }
     },
     "@ngraveio/bc-ur": {
