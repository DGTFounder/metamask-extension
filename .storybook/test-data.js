--- conflicted
+++ resolved
@@ -1172,15 +1172,8 @@
       balance: '0x0',
       details: null,
     },
-<<<<<<< HEAD
     amount: { mode: 'MAX' },
     status: 'INVALID',
-=======
-    amount: '3782dace9d900000',
-    gas: {
-      price: null,
-    },
->>>>>>> bf4e5654
   },
   confirmTransaction: {
     txData: {
